--- conflicted
+++ resolved
@@ -1240,32 +1240,6 @@
           name: "func-s_<<matrix.shard>>-lin-py<<matrix.python_version_major>><<matrix.python_version_minor>>"
           toxenv: "func-s_<<matrix.shard>>-py<<matrix.python_version_major>><<matrix.python_version_minor>>,func-covercircle"
       #
-<<<<<<< HEAD
-      # import tests
-      #
-      - tox-base:
-          matrix:
-            parameters:
-              python_version_major: [3]
-              python_version_minor: ["7"]
-              shard:
-                - "imports1"
-                - "imports2"
-                - "imports3"
-                - "imports4"
-                - "imports5"
-                - "imports6"
-                - "imports7"
-                - "imports8"
-                - "imports9"
-                - "imports10"
-                - "imports11"
-                - "imports12"
-          name: "func-s_<<matrix.shard>>-lin-py<<matrix.python_version_major>><<matrix.python_version_minor>>"
-          toxenv: "func-s_<<matrix.shard>>-py<<matrix.python_version_major>><<matrix.python_version_minor>>"
-      #
-=======
->>>>>>> d0df1ddb
       # Functional tests with yea on Windows
       #
       - win:
