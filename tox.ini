[tox]
minversion=3.24.0
envlist=
    black,
    isort,
    mypy,
    flake8,
    docstrings,
    py{36,37,38,39,launch,launch38},
    func-s_{base,sklearn,metaflow,tf115,tf21,tf25,tf26,ray112,ray2,service,docs,
            imports{1,2,3,4,5,6,7,8,9,10,11,12},noml,grpc}-py37,
    standalone-{cpu,gpu,tpu,local}-py38,
    func-cover,
    cover

[base]
setenv =
    YEA_WANDB_VERSION = 0.8.13

[unitbase]
deps =
    -r{toxinidir}/requirements.txt
    pytest
    pytest-cov
    pytest-xdist
    pytest-flask
    pytest-split
    pytest-mock
    pytest-timeout
    pytest-openfiles
    pytest-flakefinder
    pytest-rerunfailures
    parameterized

[unitshardbase]
deps =
    {[unitbase]deps}
    matplotlib<3.5.2  # TODO: remove after conftest.py refactor
    bokeh             # TODO: remove after conftest.py refactor
    nbclient          # TODO: remove after conftest.py refactor

[testenv:py{36,37,38,39,310,launch,launch38}]
deps =
    {[unitbase]deps}
    -r{toxinidir}/requirements_dev.txt
install_command =
    py{36,37,38,39,launch,launch38}: pip install --timeout 600 --extra-index-url https://download.pytorch.org/whl/cpu {opts} {packages}
passenv =
    USERNAME
    CI_PYTEST_SPLIT_ARGS
    CI_PYTEST_PARALLEL
    CI
setenv =
    py{36,37,38,39,310,launch,launch38}: COVERAGE_FILE={envdir}/.coverage
    py{37,39}: WINDIR=C:\\Windows
# Pytorch installations on non-darwin need the `-f`
whitelist_externals =
    mkdir
    bash
    git
# Workaround for bug with fastparquet and numpy<0.20 ("numpy.ndarray size changed, may indicate binary incompatibility")
# fixme: fastparquet==0.8.0 fails locally, need to investigate
commands_pre =
    py{36,37,38}: pip install "fastparquet<0.8"
commands =
    mkdir -p test-results
<<<<<<< HEAD
    py{36,37,38,39,310}:     python -m pytest {env:CI_PYTEST_SPLIT_ARGS:} -n={env:CI_PYTEST_PARALLEL:10} --durations=20 --reruns 3 --reruns-delay 1 --junitxml=test-results/junit.xml --cov-config=.coveragerc --cov --cov-report= --no-cov-on-fail {posargs:tests/}
    pylaunch:               python -m pytest {env:CI_PYTEST_SPLIT_ARGS:} -n={env:CI_PYTEST_PARALLEL:4} --durations=20 --reruns 3 --reruns-delay 1 --junitxml=test-results/junit.xml --cov-config=.coveragerc --cov --cov-report= --no-cov-on-fail {posargs:tests/unit_tests_old/tests_launch/}
=======
    py{36,37,38,39,310}:     python -m pytest {env:CI_PYTEST_SPLIT_ARGS:} -n={env:CI_PYTEST_PARALLEL:10} --durations=20 --junitxml=test-results/junit.xml --cov-config=.coveragerc --cov --cov-report= --no-cov-on-fail {posargs:tests/}
    pylaunch:               python -m pytest {env:CI_PYTEST_SPLIT_ARGS:} -n={env:CI_PYTEST_PARALLEL:4} --durations=20 --junitxml=test-results/junit.xml --cov-config=.coveragerc --cov --cov-report= --no-cov-on-fail {posargs:tests/unit_tests_old/tests_launch/}
    pylaunch38:               python -m pytest {env:CI_PYTEST_SPLIT_ARGS:} -n={env:CI_PYTEST_PARALLEL:4} --durations=20 --junitxml=test-results/junit.xml --cov-config=.coveragerc --cov --cov-report= --no-cov-on-fail {posargs:tests/unit_tests/tests_launch/}
>>>>>>> d0df1ddb

[testenv:unit-s_nb-py{36,37,38,39,310}]
deps =
    {[unitshardbase]deps}
    s_nb: ipython
    s_nb: ipykernel
    s_nb: nbclient
whitelist_externals =
    mkdir
setenv =
    py{36,37,38,39,310,launch,launch38}: COVERAGE_FILE={envdir}/.coverage
    py{37}: WINDIR=C:\\Windows
    s_nb: WB_UNIT_SHARD=s_nb
passenv =
    USERNAME
    CI_PYTEST_SPLIT_ARGS
    CI_PYTEST_PARALLEL
commands =
    s_nb: ipython kernel install --user --name=wandb_python
    mkdir -p test-results
    python -m pytest {env:CI_PYTEST_SPLIT_ARGS:} -n={env:CI_PYTEST_PARALLEL:{env:WB_UNIT_PARALLEL:4}} --durations=20 --reruns 3 --reruns-delay 1 --junitxml=test-results/junit.xml --cov-config=.coveragerc --cov --cov-report= --no-cov-on-fail --timeout 300 {posargs:tests/unit_tests_old/tests_{env:WB_UNIT_SHARD}/}

[testenv:dev]
usedevelop = true
basepython = python3
commands = ipython

[testenv:bumpversion-to-dev]
basepython=python3
skip_install = true
deps =
    bump2version==1.0.1
commands=
    python ./tools/bumpversion-tool.py --to-dev {posargs}

[testenv:bumpversion-from-dev]
basepython=python3
skip_install = true
deps =
    bump2version==1.0.1
commands=
    python ./tools/bumpversion-tool.py --from-dev {posargs}

[testenv:codecovcheck]
basepython=python3
commands=
    python tools{/}coverage-tool.py check

[testenv:generatecheck]
basepython=python3
skip_install = true
deps = {[black]deps}
commands=
    python tools{/}generate-tool.py --check

[testenv:generate]
basepython=python3
skip_install = true
deps = {[black]deps}
commands=
    python tools{/}generate-tool.py --generate

[testenv:protocheck{3,4}]
basepython=python3
skip_install = false
whitelist_externals =
    cp
    rm
    diff
deps =
    -r{toxinidir}/requirements.txt
    protocheck3: mypy-protobuf==3.3.0
    protocheck3: grpcio==1.46.3
    protocheck3: grpcio-tools==1.46.3
    protocheck4: mypy-protobuf==3.4.0
    protocheck4: grpcio==1.50.0
    protocheck4: grpcio-tools==1.50.0
changedir={toxinidir}/wandb/proto
commands=
    rm -rf {toxinidir}/wandb/proto_check/
    protocheck3: cp -r {toxinidir}/wandb/proto/v3/ {toxinidir}/wandb/proto_check/
    protocheck4: cp -r {toxinidir}/wandb/proto/v4/ {toxinidir}/wandb/proto_check/
    python wandb_internal_codegen.py
    protocheck3: diff {toxinidir}/wandb/proto/v3/ {toxinidir}/wandb/proto_check/
    protocheck4: diff {toxinidir}/wandb/proto/v4/ {toxinidir}/wandb/proto_check/

[testenv:proto{3,4}]
basepython=python3
skip_install = false
deps =
    -r{toxinidir}/requirements.txt
    proto3: mypy-protobuf==3.3.0
    proto3: grpcio==1.46.3
    proto3: grpcio-tools==1.46.3
    proto4: mypy-protobuf==3.4.0
    proto4: grpcio==1.50.0
    proto4: grpcio-tools==1.50.0
changedir={toxinidir}/wandb/proto
commands=
    proto{3,4}: python wandb_internal_codegen.py

[flake8base]
deps =
    flake8>=5.0.0
    grpcio>=1.46.3

[testenv:flake8]
basepython=python3
skip_install = true
deps =
    {[flake8base]deps}
    flake8-bugbear>=21.4.2
    pep8-naming
    flake8-fixme
    flake8-typing-imports>=1.1
commands =
    flake8 --append-config={toxinidir}/.flake8-base --color=always {posargs}

[testenv:docstrings]
basepython=python3
skip_install = true
deps =
    {[flake8base]deps}
    flake8-docstrings>=1.3.1
commands =
    flake8 --select D --append-config={toxinidir}/.flake8-docstrings {posargs}

[testenv:darglint]
basepython=python3
skip_install = true
deps =
    {[flake8base]deps}
    darglint>=1.8.0
commands =
    flake8 --append-config={toxinidir}/.flake8-darglint {posargs}

[testenv:pylint]
basepython=python3
deps=pylint
commands=
	pylint -rn --rcfile={toxinidir}/.pylintrc wandb.sdk

[testenv:mypy]
basepython=python3
skip_install = true
deps=
    types-click==7.1.8
    mypy==0.971
    lxml
    grpcio
setenv =
    MYPYPATH = {toxinidir}
commands=
    mypy --install-types --non-interactive --show-error-codes --config-file {toxinidir}/mypy.ini -p wandb --html-report mypy-results/ --cobertura-xml-report  mypy-results/ --lineprecision-report mypy-results/

[testenv:mypy-report]
basepython=python3
skip_install = true
deps=
    pycobertura
commands=
    pycobertura show --format text mypy-results/cobertura.xml

[isort]
deps=
    isort

[testenv:isort-check]
basepython = python3
skip_install = true
deps=
    {[isort]deps}
commands=
    isort --check --resolve-all-configs --config-root {toxinidir} {toxinidir}

[testenv:isort-format]
basepython = python3
skip_install = true
deps=
    {[isort]deps}
commands=
    isort --resolve-all-configs --config-root {toxinidir} {toxinidir}

[black]
deps=
    black==22.3.0

[testenv:format]
basepython = python3
skip_install = true
deps= {[black]deps}
commands =
    black wandb/ tests/ tools/

[testenv:black]
basepython = python3
skip_install = true
deps = {[black]deps}
commands =
    black --check wandb/ tests/ tools/

[testenv:blackdiff]
basepython = python3
skip_install = true
deps = {[black]deps}
commands =
    black --diff wandb/ tests/ tools/

[testenv:pyupgrade]
basepython=python3
whitelist_externals =
    sh
deps=
    pyupgrade<=2.34.0
commands=
    sh -c 'python tools/locate-py-files.py | xargs pyupgrade --py36-plus --keep-mock'

[flake8]
max-line-length = 88
# ignore = D203, W503, E203
ignore =
    # TODO()'s are allowed for now
    T101,
    W503,
    # allow long lines, lets use blacks rules
    E501,
    # ignore space after comma rule, let black rule
    E231,
    # ignore whitespace before ':' (incompatible with black)
    E203,
    # google convention for docstrings, expressed as ignores
    D203,D204,D213,D215,D400,D401,D404,D406,D407,D408,D409,D413,
    # ignore missing docstrings
    D1,
    # configure darglint for function signatures
    DAR103,
# select = C,E,F,W,B,B901,I,N
max-complexity = 18
# docstring checking
docstring-convention = all
docstring-style = google
ignore-regex=^_(.*)
strictness=short

[testenv:covercircle]
skip_install = true
basepython = python3
passenv = CI CIRCLECI CIRCLE_* CODECOV_* TOXENV
deps =
    pytest
    coverage
    codecov
setenv =
    CIRCLE_BUILD_NUM={env:CIRCLE_WORKFLOW_ID}
whitelist_externals =
    mkdir
    cp
commands =
    mkdir -p cover-results
    /usr/bin/env bash -c '{envpython} -m coverage combine {toxworkdir}/py*/.coverage*'
    coverage xml --ignore-errors
    cp .coverage coverage.xml cover-results/
    coverage report --ignore-errors --skip-covered --omit "wandb/vendor/*"
    codecov -e TOXENV -F unittest

# temporary until we can consolidate coverage collection paths
[testenv:unit-covercircle]
skip_install = true
basepython = python3
passenv = CI CIRCLECI CIRCLE_* CODECOV_* TOXENV
deps =
    pytest
    coverage
    codecov
setenv =
    CIRCLE_BUILD_NUM={env:CIRCLE_WORKFLOW_ID}
whitelist_externals =
    mkdir
    bash
    cp
commands =
    mkdir -p cover-results
    /usr/bin/env bash -c '{envpython} -m coverage combine {toxworkdir}/unit-s*-py*/.coverage*'
    /usr/bin/env bash -c '{envpython} -m coverage xml --ignore-errors'
    cp .coverage coverage.xml cover-results/
    coverage report --ignore-errors --skip-covered --include "wandb/*" --omit "wandb/vendor/*"
    codecov -e TOXENV -F unittest

# temporary until we can consolidate coverage collection paths
[testenv:unit-cover]
skip_install = true
deps =
    pytest
    coverage
whitelist_externals =
    mkdir
    bash
    cp
commands =
    mkdir -p cover-results
    /usr/bin/env bash -c '{envpython} -m coverage combine {toxworkdir}/unit-s*-py*/.coverage*'
    coverage xml --ignore-errors
    cp .coverage coverage.xml cover-results/
    coverage report -m --ignore-errors --skip-covered --omit "wandb/vendor/*"

# hack until we figure out how to do better path conversions for windows
[testenv:wincovercircle]
skip_install = true
basepython = python3
passenv = CI CIRCLECI CIRCLE_* CODECOV_* TOXENV
deps =
    pytest
    coverage
    codecov
setenv =
    CIRCLE_BUILD_NUM={env:CIRCLE_WORKFLOW_ID}
whitelist_externals =
    mkdir
    cp
    bash.exe
commands =
    bash.exe -c 'mkdir -p cover-results'
    bash.exe -c '~/project/.tox/wincovercircle/Scripts/python.exe -m coverage combine ~/project/.tox/py39/.coverage*'
    bash.exe -c '~/project/.tox/wincovercircle/Scripts/python.exe -m coverage xml'
    bash.exe -c 'cp .coverage coverage.xml cover-results/'
    bash.exe -c '~/project/.tox/wincovercircle/Scripts/python.exe -m coverage report --ignore-errors --skip-covered --omit "wandb/vendor/*"'
    bash.exe -c '~/project/.tox/wincovercircle/Scripts/python.exe -m codecov -e TOXENV -F unittest'

[testenv:cover]
skip_install = true
deps =
    pytest
    coverage
whitelist_externals =
    mkdir
    cp
commands =
    mkdir -p cover-results
    /usr/bin/env bash -c '{envpython} -m coverage combine {toxworkdir}/py*/.coverage*'
    coverage xml --ignore-errors
    cp .coverage coverage.xml cover-results/
    coverage report -m --ignore-errors --skip-covered --omit "wandb/vendor/*"

[testenv:func-s_{base,sklearn,metaflow,tf115,tf21,tf25,tf26,ray112,ray2,service,py310,docs,imports1,imports2,imports3,imports4,imports5,imports6,imports7,imports8,imports9,imports10,imports11,imports12,noml,grpc,kfp}-{py36,py37,py38,py39,py310}]
install_command = pip install --extra-index-url https://download.pytorch.org/whl/cpu {opts} {packages}
commands_pre =
setenv =
    {[base]setenv}
    COVERAGE_FILE={envdir}/.coverage
    YEACOV_SOURCE={envsitepackagesdir}/wandb/
    s_kfp: WB_PROBE_PACKAGE=true
passenv =
    USERNAME
    CI_PYTEST_SPLIT_ARGS
deps =
    -r{toxinidir}/requirements.txt
    func-s_{base,metaflow}-py{36,37,38,39,310}: -r{toxinidir}/requirements_dev.txt
    pytest-mock
    yea-wandb=={env:YEA_WANDB_VERSION}
extras =
    func-s_service-py{36,37,38,39,310}: service
    func-s_grpc-py{36,37,38,39,310}: grpc
whitelist_externals =
    mkdir
commands =
    mkdir -p test-results
    func-s_base-py{36,37,38,39,310}: yea {env:CI_PYTEST_SPLIT_ARGS:} --strict --shard default run {posargs:--all}
    func-s_sklearn-py{36,37,38,39,310}: yea {env:CI_PYTEST_SPLIT_ARGS:} --strict --shard sklearn run {posargs:--all}
    func-s_metaflow-py{36,37,38,39,310}: yea {env:CI_PYTEST_SPLIT_ARGS:} --strict --shard metaflow run {posargs:--all}
    func-s_tf115-py{36,37,38,39,310}: yea {env:CI_PYTEST_SPLIT_ARGS:} --strict --shard tf115 run {posargs:--all}
    func-s_tf21-py{36,37,38,39,310}: yea {env:CI_PYTEST_SPLIT_ARGS:} --strict --shard tf21 run {posargs:--all}
    func-s_tf25-py{36,37,38,39,310}: yea {env:CI_PYTEST_SPLIT_ARGS:} --strict --shard tf25 run {posargs:--all}
    func-s_tf26-py{36,37,38,39,310}: yea {env:CI_PYTEST_SPLIT_ARGS:} --strict --shard tf26 run {posargs:--all}
    func-s_ray112-py{36,37,38,39,310}: yea {env:CI_PYTEST_SPLIT_ARGS:} --strict --shard ray112 run {posargs:--all}
    func-s_ray2-py{36,37,38,39,310}: yea {env:CI_PYTEST_SPLIT_ARGS:} --strict --shard ray2 run {posargs:--all}
    func-s_service-py{36,37,38,39,310}: yea {env:CI_PYTEST_SPLIT_ARGS:} --strict --shard service run {posargs:--all}
    func-s_grpc-py{36,37,38,39,310}: yea {env:CI_PYTEST_SPLIT_ARGS:} --strict --shard grpc run {posargs:--all}
    func-s_py310-py{36,37,38,39,310}: yea {env:CI_PYTEST_SPLIT_ARGS:} --strict --shard py310 run {posargs:--all}
    func-s_docs-py{36,37,38,39,310}: yea {env:CI_PYTEST_SPLIT_ARGS:} --strict --yeadoc --shard docs run {posargs:--all}
    func-s_imports1-py{36,37,38,39,310}: yea {env:CI_PYTEST_SPLIT_ARGS:} --strict --shard imports1 run {posargs:--all}
    func-s_imports2-py{36,37,38,39,310}: yea {env:CI_PYTEST_SPLIT_ARGS:} --strict --shard imports2 run {posargs:--all}
    func-s_imports3-py{36,37,38,39,310}: yea {env:CI_PYTEST_SPLIT_ARGS:} --strict --shard imports3 run {posargs:--all}
    func-s_imports4-py{36,37,38,39,310}: yea {env:CI_PYTEST_SPLIT_ARGS:} --strict --shard imports4 run {posargs:--all}
    func-s_imports5-py{36,37,38,39,310}: yea {env:CI_PYTEST_SPLIT_ARGS:} --strict --shard imports5 run {posargs:--all}
    func-s_imports6-py{36,37,38,39,310}: yea {env:CI_PYTEST_SPLIT_ARGS:} --strict --shard imports6 run {posargs:--all}
    func-s_imports7-py{36,37,38,39,310}: yea {env:CI_PYTEST_SPLIT_ARGS:} --strict --shard imports7 run {posargs:--all}
    func-s_imports8-py{36,37,38,39,310}: yea {env:CI_PYTEST_SPLIT_ARGS:} --strict --shard imports8 run {posargs:--all}
    func-s_imports9-py{36,37,38,39,310}: yea {env:CI_PYTEST_SPLIT_ARGS:} --strict --shard imports9 run {posargs:--all}
    func-s_imports10-py{36,37,38,39,310}: yea {env:CI_PYTEST_SPLIT_ARGS:} --strict --shard imports10 run {posargs:--all}
    func-s_imports11-py{36,37,38,39,310}: yea {env:CI_PYTEST_SPLIT_ARGS:} --strict --shard imports11 run {posargs:--all}
    func-s_imports12-py{36,37,38,39,310}: yea {env:CI_PYTEST_SPLIT_ARGS:} --strict --shard imports12 run {posargs:--all}
    func-s_noml-py{36,37,38,39,310}: yea {env:CI_PYTEST_SPLIT_ARGS:} --strict --shard noml run {posargs:--all}
    func-s_kfp-py{37}: yea {env:CI_PYTEST_SPLIT_ARGS:} --strict -p wandb:mockserver-bind=0.0.0.0 -p wandb:mockserver-host=__auto__ --shard kfp run {posargs:--all}

[testenv:pod-store]
whitelist_externals =
    mkdir
    cp
commands =
    mkdir -p /wandb-store/test-results
    cp -rp test-results /wandb-store/test-results

[testenv:func-cover]
skip_install = true
deps =
    coverage
whitelist_externals =
    mkdir
    cp
commands =
    mkdir -p cover-results
    /usr/bin/env bash -c '{envpython} -m coverage combine {toxworkdir}/func-s*-py*/.coverage*'
    /usr/bin/env bash -c '{envpython} -m coverage xml --ignore-errors'
    cp .coverage coverage.xml cover-results/
    coverage report

[testenv:func-covercircle]
skip_install = true
basepython = python3
passenv = CI CIRCLECI CIRCLE_* CODECOV_* TOXENV
deps =
    pytest
    coverage
    codecov
setenv =
    CIRCLE_BUILD_NUM={env:CIRCLE_WORKFLOW_ID}
whitelist_externals =
    mkdir
    cp
commands =
    mkdir -p cover-results
    /usr/bin/env bash -c '{envpython} -m coverage combine {toxworkdir}/func-s*-py*/.coverage*'
    /usr/bin/env bash -c '{envpython} -m coverage xml --ignore-errors'
    cp .coverage coverage.xml cover-results/
    coverage report --ignore-errors --skip-covered --include "wandb/*" --omit "wandb/vendor/*"
    codecov -e TOXENV -F functest

[testenv:standalone-{cpu,gpu,tpu,local}-py{36,37,38,39,310}]
install_command = pip install --extra-index-url https://download.pytorch.org/whl/cpu {opts} {packages}
commands_pre =
setenv =
    {[base]setenv}
    COVERAGE_FILE={envdir}/.coverage
    YEACOV_SOURCE={envsitepackagesdir}/wandb/
    WANDB_PROJECT=standalone-{env:DATE}
passenv =
    DATE
    USERNAME
    WANDB_API_KEY
deps =
    -r{toxinidir}/requirements.txt
    standalone-{cpu,gpu,tpu,local}-py{36,37,38,39,310}: -r{toxinidir}/requirements_dev.txt
    pytest-mock
    yea-wandb=={env:YEA_WANDB_VERSION}
whitelist_externals =
    date
    echo
    export
    mkdir
    sh
commands =
    mkdir -p test-results
    wandb login --relogin {env:WANDB_API_KEY}
    standalone-cpu-py{36,37,38,39,310}: yea --debug --strict -p wandb:mockserver-relay=true -p wandb:mockserver-relay-remote-base-url=https://api.wandb.ai --shard standalone-cpu run {posargs:--all}
    standalone-gpu-py{36,37,38,39,310}: yea --debug --strict -p wandb:mockserver-relay=true -p wandb:mockserver-relay-remote-base-url=https://api.wandb.ai --shard standalone-gpu run {posargs:--all}
    standalone-tpu-py{36,37,38,39,310}: yea --debug --strict -p wandb:mockserver-relay=true -p wandb:mockserver-relay-remote-base-url=https://api.wandb.ai --shard standalone-tpu run {posargs:--all}
    standalone-local-py{36,37,38,39,310}: yea --debug --strict -p wandb:mockserver-bind=0.0.0.0 -p wandb:mockserver-host=__auto__ -p wandb:mockserver-relay=true -p wandb:mockserver-relay-remote-base-url=http://localhost:5000 --shard standalone-cpu run {posargs:--all}<|MERGE_RESOLUTION|>--- conflicted
+++ resolved
@@ -64,14 +64,9 @@
     py{36,37,38}: pip install "fastparquet<0.8"
 commands =
     mkdir -p test-results
-<<<<<<< HEAD
     py{36,37,38,39,310}:     python -m pytest {env:CI_PYTEST_SPLIT_ARGS:} -n={env:CI_PYTEST_PARALLEL:10} --durations=20 --reruns 3 --reruns-delay 1 --junitxml=test-results/junit.xml --cov-config=.coveragerc --cov --cov-report= --no-cov-on-fail {posargs:tests/}
-    pylaunch:               python -m pytest {env:CI_PYTEST_SPLIT_ARGS:} -n={env:CI_PYTEST_PARALLEL:4} --durations=20 --reruns 3 --reruns-delay 1 --junitxml=test-results/junit.xml --cov-config=.coveragerc --cov --cov-report= --no-cov-on-fail {posargs:tests/unit_tests_old/tests_launch/}
-=======
-    py{36,37,38,39,310}:     python -m pytest {env:CI_PYTEST_SPLIT_ARGS:} -n={env:CI_PYTEST_PARALLEL:10} --durations=20 --junitxml=test-results/junit.xml --cov-config=.coveragerc --cov --cov-report= --no-cov-on-fail {posargs:tests/}
-    pylaunch:               python -m pytest {env:CI_PYTEST_SPLIT_ARGS:} -n={env:CI_PYTEST_PARALLEL:4} --durations=20 --junitxml=test-results/junit.xml --cov-config=.coveragerc --cov --cov-report= --no-cov-on-fail {posargs:tests/unit_tests_old/tests_launch/}
-    pylaunch38:               python -m pytest {env:CI_PYTEST_SPLIT_ARGS:} -n={env:CI_PYTEST_PARALLEL:4} --durations=20 --junitxml=test-results/junit.xml --cov-config=.coveragerc --cov --cov-report= --no-cov-on-fail {posargs:tests/unit_tests/tests_launch/}
->>>>>>> d0df1ddb
+    pylaunch:                python -m pytest {env:CI_PYTEST_SPLIT_ARGS:} -n={env:CI_PYTEST_PARALLEL:4} --durations=20 --reruns 3 --reruns-delay 1 --junitxml=test-results/junit.xml --cov-config=.coveragerc --cov --cov-report= --no-cov-on-fail {posargs:tests/unit_tests_old/tests_launch/}
+    pylaunch38:              python -m pytest {env:CI_PYTEST_SPLIT_ARGS:} -n={env:CI_PYTEST_PARALLEL:4} --durations=20 --reruns 3 --reruns-delay 1 --junitxml=test-results/junit.xml --cov-config=.coveragerc --cov --cov-report= --no-cov-on-fail {posargs:tests/unit_tests/tests_launch/}
 
 [testenv:unit-s_nb-py{36,37,38,39,310}]
 deps =
