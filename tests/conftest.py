from __future__ import print_function

import pytest
import time
import datetime
import requests
import os
import sys
import threading
import logging
import shutil
from contextlib import contextmanager
from tests import utils
from six.moves import queue
from wandb import wandb_sdk

# from multiprocessing import Process
import subprocess
import click
from click.testing import CliRunner
import webbrowser
import git
import psutil
import atexit
import wandb
import shutil
from wandb.util import mkdir_exists_ok
from six.moves import urllib

# TODO: consolidate dynamic imports
PY3 = sys.version_info.major == 3 and sys.version_info.minor >= 6
if PY3:
    from wandb.sdk.lib.module import unset_globals
    from wandb.sdk.lib.git import GitRepo
    from wandb.sdk.internal.handler import HandleManager
    from wandb.sdk.internal.sender import SendManager
    from wandb.sdk.interface.interface import BackendSender
else:
    from wandb.sdk_py27.lib.module import unset_globals
    from wandb.sdk_py27.lib.git import GitRepo
    from wandb.sdk_py27.internal.handler import HandleManager
    from wandb.sdk_py27.internal.sender import SendManager
    from wandb.sdk_py27.interface.interface import BackendSender

from wandb.proto import wandb_internal_pb2
from wandb.proto import wandb_internal_pb2 as pb


try:
    import nbformat
except ImportError:  # TODO: no fancy notebook fun in python2
    pass

try:
    from unittest.mock import MagicMock
except ImportError:  # TODO: this is only for python2
    from mock import MagicMock

DUMMY_API_KEY = "1824812581259009ca9981580f8f8a9012409eee"


class ServerMap(object):
    def __init__(self):
        self._map = {}

    def items(self):
        return self._map.items()

    def __getitem__(self, worker_id):
        if self._map.get(worker_id) is None:
            self._map[worker_id] = start_mock_server(worker_id)
        return self._map[worker_id]


servers = ServerMap()


def test_cleanup(*args, **kwargs):
    print("Shutting down mock servers")
    for wid, server in servers.items():
        print("Shutting down {}".format(wid))
        server.terminate()
    print("Open files during tests: ")
    proc = psutil.Process()
    print(proc.open_files())


def start_mock_server(worker_id):
    """We start a flask server process for each pytest-xdist worker_id"""
    port = utils.free_port()
    root = os.path.abspath(os.path.join(os.path.dirname(__file__), ".."))
    path = os.path.join(root, "tests", "utils", "mock_server.py")
    command = [sys.executable, "-u", path]
    env = os.environ
    env["PORT"] = str(port)
    env["PYTHONPATH"] = root
    logfname = os.path.join(
        root, "tests", "logs", "live_mock_server-{}.log".format(worker_id)
    )
    logfile = open(logfname, "w")
    server = subprocess.Popen(
        command,
        stdout=logfile,
        env=env,
        stderr=subprocess.STDOUT,
        bufsize=1,
        close_fds=True,
    )
    server._port = port
    server.base_url = "http://localhost:%i" % server._port

    def get_ctx():
        return requests.get(server.base_url + "/ctx").json()

    def set_ctx(payload):
        return requests.put(server.base_url + "/ctx", json=payload).json()

    def reset_ctx():
        return requests.delete(server.base_url + "/ctx").json()

    server.get_ctx = get_ctx
    server.set_ctx = set_ctx
    server.reset_ctx = reset_ctx

    started = False
    for i in range(10):
        try:
            res = requests.get("%s/ctx" % server.base_url, timeout=5)
            if res.status_code == 200:
                started = True
                break
            print("Attempting to connect but got: %s" % res)
        except requests.exceptions.RequestException:
            print(
                "Timed out waiting for server to start...", server.base_url, time.time()
            )
            if server.poll() is None:
                time.sleep(1)
            else:
                raise ValueError("Server failed to start.")
    if started:
        print("Mock server listing on {} see {}".format(server._port, logfname))
    else:
        server.terminate()
        print("Server failed to launch, see {}".format(logfname))
        try:
            print("=" * 40)
            with open(logfname) as f:
                for logline in f.readlines():
                    print(logline.strip())
            print("=" * 40)
        except Exception as e:
            print("EXCEPTION:", e)
        raise ValueError("Failed to start server!  Exit code %s" % server.returncode)
    return server


atexit.register(test_cleanup)


@pytest.fixture
def test_name(request):
    # change "test[1]" to "test__1__"
    name = urllib.parse.quote(request.node.name.replace("[", "__").replace("]", "__"))
    return name


@pytest.fixture
def test_dir(test_name):
    orig_dir = os.getcwd()
    root = os.path.abspath(os.path.join(os.path.dirname(__file__), ".."))
    test_dir = os.path.join(root, "tests", "logs", test_name)
    if os.path.exists(test_dir):
        shutil.rmtree(test_dir)
    mkdir_exists_ok(test_dir)
    os.chdir(test_dir)
    yield test_dir
    os.chdir(orig_dir)


@pytest.fixture
def git_repo(runner):
    with runner.isolated_filesystem():
        r = git.Repo.init(".")
        mkdir_exists_ok("wandb")
        # Because the forked process doesn't use my monkey patch above
        with open("wandb/settings", "w") as f:
            f.write("[default]\nproject: test")
        open("README", "wb").close()
        r.index.add(["README"])
        r.index.commit("Initial commit")
        yield GitRepo(lazy=False)


@pytest.fixture
def git_repo_with_remote(runner):
    with runner.isolated_filesystem():
        r = git.Repo.init(".")
        r.create_remote("origin", "https://foo:bar@github.com/FooTest/Foo.git")
        yield GitRepo(lazy=False)


@pytest.fixture
def git_repo_with_remote_and_empty_pass(runner):
    with runner.isolated_filesystem():
        r = git.Repo.init(".")
        r.create_remote("origin", "https://foo:@github.com/FooTest/Foo.git")
        yield GitRepo(lazy=False)


@pytest.fixture
def dummy_api_key():
    return DUMMY_API_KEY


@pytest.fixture
def test_settings(test_dir, mocker, live_mock_server):
    """ Settings object for tests"""
    #  TODO: likely not the right thing to do, we shouldn't be setting this
    wandb._IS_INTERNAL_PROCESS = False
    wandb.wandb_sdk.wandb_run.EXIT_TIMEOUT = 15
    wandb.wandb_sdk.wandb_setup._WandbSetup.instance = None
    wandb_dir = os.path.join(test_dir, "wandb")
    mkdir_exists_ok(wandb_dir)
    # root = os.path.abspath(os.path.join(os.path.dirname(__file__), ".."))
    settings = wandb.Settings(
        _start_time=time.time(),
        base_url=live_mock_server.base_url,
        root_dir=test_dir,
        save_code=False,
        project="test",
        console="off",
        host="test",
        api_key=DUMMY_API_KEY,
        run_id=wandb.util.generate_id(),
        _start_datetime=datetime.datetime.now(),
    )
    settings.setdefaults()
    yield settings
    # Just incase someone forgets to join in tests
    if wandb.run is not None:
        wandb.run.finish()


@pytest.fixture
def mocked_run(runner, test_settings):
    """ A managed run object for tests with a mock backend """
    run = wandb.wandb_sdk.wandb_run.Run(settings=test_settings)
    run._set_backend(MagicMock())
    yield run


@pytest.fixture
def runner(monkeypatch, mocker):
    # monkeypatch.setattr('wandb.cli.api', InternalApi(
    #    default_settings={'project': 'test', 'git_tag': True}, load_settings=False))
    monkeypatch.setattr(wandb.util, "prompt_choices", lambda x: x[0])
    monkeypatch.setattr(wandb.wandb_lib.apikey, "prompt_choices", lambda x: x[0])
    monkeypatch.setattr(click, "launch", lambda x: 1)
    monkeypatch.setattr(webbrowser, "open_new_tab", lambda x: True)
    mocker.patch("wandb.wandb_lib.apikey.isatty", lambda stream: True)
    mocker.patch("wandb.wandb_lib.apikey.input", lambda x: 1)
    mocker.patch("wandb.wandb_lib.apikey.getpass.getpass", lambda x: DUMMY_API_KEY)
    return CliRunner()


@pytest.fixture(autouse=True)
def reset_setup():
    wandb.wandb_sdk.wandb_setup._WandbSetup._instance = None


@pytest.fixture(autouse=True)
def local_netrc(monkeypatch):
    """Never use our real credentials, put them in their own isolated dir"""
    with CliRunner().isolated_filesystem():
        # TODO: this seems overkill...
        origexpand = os.path.expanduser
        # Touch that netrc
        open(".netrc", "wb").close()

        def expand(path):
            if "netrc" in path:
                try:
                    ret = os.path.realpath("netrc")
                except OSError:
                    ret = origexpand(path)
            else:
                ret = origexpand(path)
            return ret

        monkeypatch.setattr(os.path, "expanduser", expand)
        yield


@pytest.fixture(autouse=True)
def local_settings(mocker):
    """Place global settings in an isolated dir"""
    with CliRunner().isolated_filesystem():
        cfg_path = os.path.join(os.getcwd(), ".config", "wandb", "settings")
        mkdir_exists_ok(os.path.join(".config", "wandb"))
        mocker.patch("wandb.old.settings.Settings._global_path", return_value=cfg_path)
        yield


@pytest.fixture
def mock_server(mocker):
    return utils.mock_server(mocker)


# We create one live_mock_server per pytest-xdist worker
@pytest.fixture
def live_mock_server(request, worker_id):
    global servers
    server = servers[worker_id]
    name = urllib.parse.quote(request.node.name)
    # We set the username so the mock backend can namespace state
    os.environ["WANDB_USERNAME"] = name
    os.environ["WANDB_BASE_URL"] = server.base_url
    os.environ["WANDB_ERROR_REPORTING"] = "false"
    os.environ["WANDB_API_KEY"] = DUMMY_API_KEY
    # clear mock server ctx
    server.reset_ctx()
    yield server
    del os.environ["WANDB_USERNAME"]
    del os.environ["WANDB_BASE_URL"]
    del os.environ["WANDB_ERROR_REPORTING"]
    del os.environ["WANDB_API_KEY"]


@pytest.fixture
def notebook(live_mock_server, test_dir):
    """This launches a live server, configures a notebook to use it, and enables
    devs to execute arbitrary cells.  See tests/test_notebooks.py
    """

    @contextmanager
    def notebook_loader(nb_path, kernel_name="wandb_python", save_code=True, **kwargs):
        with open(utils.notebook_path("setup.ipynb")) as f:
            setupnb = nbformat.read(f, as_version=4)
            setupcell = setupnb["cells"][0]
            # Ensure the notebooks talks to our mock server
            new_source = setupcell["source"].replace(
                "__WANDB_BASE_URL__", live_mock_server.base_url,
            )
            if save_code:
                new_source = new_source.replace("__WANDB_NOTEBOOK_NAME__", nb_path)
            else:
                new_source = new_source.replace("__WANDB_NOTEBOOK_NAME__", "")
            setupcell["source"] = new_source

        nb_path = utils.notebook_path(nb_path)
        shutil.copy(nb_path, os.path.join(os.getcwd(), os.path.basename(nb_path)))
        with open(nb_path) as f:
            nb = nbformat.read(f, as_version=4)
        nb["cells"].insert(0, setupcell)

        try:
            client = utils.WandbNotebookClient(nb, kernel_name=kernel_name)
            with client.setup_kernel(**kwargs):
                # Run setup commands for mocks
                client.execute_cells(-1, store_history=False)
                yield client
        finally:
            with open(os.path.join(os.getcwd(), "notebook.log"), "w") as f:
                f.write(client.all_output_text())
            wandb.termlog("Find debug logs at: %s" % os.getcwd())
            wandb.termlog(client.all_output_text())

    notebook_loader.base_url = live_mock_server.base_url

    return notebook_loader


@pytest.fixture
def mocked_module(monkeypatch):
    """This allows us to mock modules loaded via wandb.util.get_module"""

    def mock_get_module(module):
        orig_get_module = wandb.util.get_module
        mocked_module = MagicMock()

        def get_module(mod):
            if mod == module:
                return mocked_module
            else:
                return orig_get_module(mod)

        monkeypatch.setattr(wandb.util, "get_module", get_module)
        return mocked_module

    return mock_get_module


@pytest.fixture
def mocked_ipython(monkeypatch):
    monkeypatch.setattr(
        wandb.wandb_sdk.wandb_settings, "_get_python_type", lambda: "jupyter"
    )
    ipython = MagicMock()
    # TODO: this is really unfortunate, for reasons not clear to me, monkeypatch doesn't work
    orig_get_ipython = wandb.jupyter.get_ipython
    wandb.jupyter.get_ipython = lambda: ipython
    yield ipython
    wandb.jupyter.get_ipython = orig_get_ipython


def default_wandb_args():
    """This allows us to parameterize the wandb_init_run fixture
    The most general arg is "env", you can call:

    @pytest.mark.wandb_args(env={"WANDB_API_KEY": "XXX"})

    To set env vars and have them unset when the test completes.
    """
    return {
        "error": None,
        "k8s": None,
        "sagemaker": False,
        "tensorboard": False,
        "resume": False,
        "env": {},
        "wandb_init": {},
    }


def mocks_from_args(mocker, args, mock_server):
    if args["k8s"] is not None:
        mock_server.ctx["k8s"] = args["k8s"]
        args["env"].update(utils.mock_k8s(mocker))
    if args["sagemaker"]:
        args["env"].update(utils.mock_sagemaker(mocker))


@pytest.fixture
def wandb_init_run(request, runner, mocker, mock_server):
    marker = request.node.get_closest_marker("wandb_args")
    args = default_wandb_args()
    if marker:
        args.update(marker.kwargs)
    try:
        mocks_from_args(mocker, args, mock_server)
        for k, v in args["env"].items():
            os.environ[k] = v
        #  TODO: likely not the right thing to do, we shouldn't be setting this
        wandb._IS_INTERNAL_PROCESS = False
        #  We want to run setup every time in tests
        wandb.wandb_sdk.wandb_setup._WandbSetup._instance = None
        mocker.patch("wandb.wandb_sdk.wandb_init.Backend", utils.BackendMock)
        run = wandb.init(
            settings=wandb.Settings(console="off", mode="offline", _except_exit=False),
            **args["wandb_init"]
        )
        yield run
        wandb.join()
    finally:
        unset_globals()
        for k, v in args["env"].items():
            del os.environ[k]


@pytest.fixture
def wandb_init(request, runner, mocker, mock_server):
    def init(*args, **kwargs):
        try:
            mocks_from_args(mocker, default_wandb_args(), mock_server)
            #  TODO: likely not the right thing to do, we shouldn't be setting this
            wandb._IS_INTERNAL_PROCESS = False
            #  We want to run setup every time in tests
            wandb.wandb_sdk.wandb_setup._WandbSetup._instance = None
            mocker.patch("wandb.wandb_sdk.wandb_init.Backend", utils.BackendMock)
            return wandb.init(
                settings=wandb.Settings(
                    console="off", mode="offline", _except_exit=False
                ),
                *args,
                **kwargs
            )
        finally:
            unset_globals()

    return init


@pytest.fixture()
def restore_version():
    save_current_version = wandb.__version__
    yield
    wandb.__version__ = save_current_version
    try:
        del wandb.__hack_pypi_latest_version__
    except AttributeError:
        pass


@pytest.fixture()
def disable_console():
    os.environ["WANDB_CONSOLE"] = "off"
    yield
    del os.environ["WANDB_CONSOLE"]


@pytest.fixture()
def parse_ctx():
    """Fixture providing class to parse context data."""

    def parse_ctx_fn(ctx):
        return utils.ParseCTX(ctx)

    yield parse_ctx_fn


@pytest.fixture()
def record_q():
    return queue.Queue()


@pytest.fixture()
def fake_interface(record_q):
    return BackendSender(record_q=record_q)


@pytest.fixture
def fake_backend(fake_interface):
    class FakeBackend:
        def __init__(self):
            self.interface = fake_interface

    yield FakeBackend()


@pytest.fixture
def fake_run(fake_backend):
    def run_fn():
        s = wandb.Settings()
        run = wandb_sdk.wandb_run.Run(settings=s)
        run._set_backend(fake_backend)
        return run

    yield run_fn


@pytest.fixture
def records_util():
    def records_fn(q):
        ru = utils.RecordsUtil(q)
        return ru

    yield records_fn


@pytest.fixture
def user_test(fake_run, record_q, records_util):
    class UserTest:
        pass

    ut = UserTest()
    ut.get_run = fake_run
    ut.get_records = lambda: records_util(record_q)

    yield ut


# @pytest.hookimpl(tryfirst=True, hookwrapper=True)
# def pytest_runtest_makereport(item, call):
#     outcome = yield
#     rep = outcome.get_result()
#     if rep.when == "call" and rep.failed:
#         print("DEBUG PYTEST", rep, item, call, outcome)


@pytest.fixture
def log_debug(caplog):
    caplog.set_level(logging.DEBUG)
    yield
    # for rec in caplog.records:
    #     print("LOGGER", rec.message, file=sys.stderr)


# ----------------------
# internal test fixtures
# ----------------------


@pytest.fixture()
def internal_result_q():
    return queue.Queue()


@pytest.fixture()
def internal_sender_q():
    return queue.Queue()


@pytest.fixture()
def internal_writer_q():
    return queue.Queue()


@pytest.fixture()
def internal_process():
    # FIXME: return mocked process (needs is_alive())
    return MockProcess()


class MockProcess:
    def __init__(self):
        self._alive = True

    def is_alive(self):
        return self._alive


@pytest.fixture()
def internal_sender(record_q, internal_result_q, internal_process):
    return BackendSender(
        record_q=record_q, result_q=internal_result_q, process=internal_process,
    )


@pytest.fixture()
def internal_sm(
    runner,
    internal_sender_q,
    internal_result_q,
    test_settings,
    mock_server,
    internal_sender,
):
    with runner.isolated_filesystem():
        test_settings.root_dir = os.getcwd()
        sm = SendManager(
            settings=test_settings,
            record_q=internal_sender_q,
            result_q=internal_result_q,
            interface=internal_sender,
        )
        yield sm


@pytest.fixture()
def stopped_event():
    stopped = threading.Event()
    yield stopped


@pytest.fixture()
def internal_hm(
    runner,
    record_q,
    internal_result_q,
    test_settings,
    mock_server,
    internal_sender_q,
    internal_writer_q,
    internal_sender,
    stopped_event,
):
    with runner.isolated_filesystem():
        test_settings.root_dir = os.getcwd()
        hm = HandleManager(
            settings=test_settings,
            record_q=record_q,
            result_q=internal_result_q,
            stopped=stopped_event,
            sender_q=internal_sender_q,
            writer_q=internal_writer_q,
            interface=internal_sender,
        )
        yield hm


@pytest.fixture()
def internal_get_record():
    def _get_record(input_q, timeout=None):
        try:
            i = input_q.get(timeout=timeout)
        except queue.Empty:
            return None
        return i

    return _get_record


@pytest.fixture()
def start_send_thread(
    internal_sender_q, internal_get_record, stopped_event, internal_process
):
    def start_send(send_manager):
        def target():
            try:
                while True:
                    payload = internal_get_record(
                        input_q=internal_sender_q, timeout=0.1
                    )
                    if payload:
                        send_manager.send(payload)
                    elif stopped_event.is_set():
                        break
            except Exception as e:
                stopped_event.set()
                internal_process._alive = False

        t = threading.Thread(target=target)
        t.name = "testing-sender"
        t.daemon = True
        t.start()
        return t

    yield start_send
    stopped_event.set()


@pytest.fixture()
def start_handle_thread(record_q, internal_get_record, stopped_event):
    def start_handle(handle_manager):
        def target():
            while True:
                payload = internal_get_record(input_q=record_q, timeout=0.1)
                if payload:
                    handle_manager.handle(payload)
                elif stopped_event.is_set():
                    break

        t = threading.Thread(target=target)
        t.name = "testing-handler"
        t.daemon = True
        t.start()
        return t

    yield start_handle
    stopped_event.set()


@pytest.fixture()
def start_backend(
    mocked_run,
    internal_hm,
    internal_sm,
    internal_sender,
    start_handle_thread,
    start_send_thread,
    log_debug,
):
    def start_backend_func(initial_run=True):
        ht = start_handle_thread(internal_hm)
        st = start_send_thread(internal_sm)
        if initial_run:
            _ = internal_sender.communicate_run(mocked_run)
        return (ht, st)

    yield start_backend_func


@pytest.fixture()
def stop_backend(
    mocked_run,
    internal_hm,
    internal_sm,
    internal_sender,
    start_handle_thread,
    start_send_thread,
):
    def stop_backend_func(threads=None):
        threads = threads or ()
        done = False
        internal_sender.publish_exit(0)
        for _ in range(30):
            poll_exit_resp = internal_sender.communicate_poll_exit()
            if poll_exit_resp:
                done = poll_exit_resp.done
                if done:
                    break
            time.sleep(1)
        internal_sender.join()
        for t in threads:
            t.join()
        assert done, "backend didnt shutdown"

    yield stop_backend_func


@pytest.fixture
def publish_util(
    mocked_run, mock_server, internal_sender, start_backend, stop_backend, parse_ctx,
):
    def fn(metrics=None, history=None):
        metrics = metrics or []
        history = history or []

        threads = start_backend()
        for m in metrics:
            internal_sender._publish_metric(m)
        for h in history:
            internal_sender.publish_history(**h)
        stop_backend(threads=threads)

        ctx_util = parse_ctx(mock_server.ctx)
        return ctx_util

    yield fn


@pytest.fixture
def tbwatcher_util(
    mocked_run, mock_server, internal_hm, start_backend, stop_backend, parse_ctx,
):
    def fn(write_function, logdir="./", save=True, root_dir="./"):

        start_backend()

        proto_run = pb.RunRecord()
        mocked_run._make_proto_run(proto_run)

        run_start = pb.RunStartRequest()
        run_start.run.CopyFrom(proto_run)

        request = pb.Request()
        request.run_start.CopyFrom(run_start)

        record = pb.Record()
        record.request.CopyFrom(request)
        internal_hm.handle_request_run_start(record)
        internal_hm._tb_watcher.add(logdir, save, root_dir)

        # need to sleep to give time for the tb_watcher delay
        time.sleep(15)
        write_function()
        stop_backend()
        ctx_util = parse_ctx(mock_server.ctx)
        return ctx_util

    yield fn


@pytest.fixture
<<<<<<< HEAD
def tb_watcher_util_with_file(mocked_run, mock_server, internal_hm, start_backend, stop_backend, parse_ctx):

    def fn(fpath, logdir="./", save=True, root_dir="./"):
        start_backend()

        proto_run = pb.RunRecord()
        mocked_run._make_proto_run(proto_run)

        run_start = pb.RunStartRequest()
        run_start.run.CopyFrom(proto_run)

        request = pb.Request()
        request.run_start.CopyFrom(run_start)

        record = pb.Record()
        record.request.CopyFrom(request)
        internal_hm.handle_request_run_start(record)
        internal_hm._tb_watcher.add(logdir, save, root_dir)

        # need to sleep to give time for the tb_watcher delay
        time.sleep(15)
        shutil.copy(fpath, root_dir)
        shutil.copy(fpath, logdir)
        time.sleep(15)
        stop_backend()
        ctx_util = parse_ctx(mock_server.ctx)
        return ctx_util

    yield fn
=======
def inject_requests(mock_server):
    """Fixture for injecting responses and errors to mock_server."""

    # TODO(jhr): make this compatible with live_mock_server
    return utils.InjectRequests(ctx=mock_server.ctx)
>>>>>>> ed7ba01b
<|MERGE_RESOLUTION|>--- conflicted
+++ resolved
@@ -833,7 +833,6 @@
 
 
 @pytest.fixture
-<<<<<<< HEAD
 def tb_watcher_util_with_file(mocked_run, mock_server, internal_hm, start_backend, stop_backend, parse_ctx):
 
     def fn(fpath, logdir="./", save=True, root_dir="./"):
@@ -863,10 +862,9 @@
         return ctx_util
 
     yield fn
-=======
+
 def inject_requests(mock_server):
     """Fixture for injecting responses and errors to mock_server."""
 
     # TODO(jhr): make this compatible with live_mock_server
-    return utils.InjectRequests(ctx=mock_server.ctx)
->>>>>>> ed7ba01b
+    return utils.InjectRequests(ctx=mock_server.ctx)