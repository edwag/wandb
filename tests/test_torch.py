--- conflicted
+++ resolved
@@ -472,15 +472,10 @@
     output = alex.forward(dummy_torch_tensor((2, 3, 224, 224)))
     grads = torch.ones(2, 1000)
     output.backward(grads)
-<<<<<<< HEAD
     graph = graph.to_json()
-    assert len(graph["nodes"]) == 20
-=======
-    graph = wandb.Graph.transform(graph)
+    # This was failing in CI with 21 nodes?!?
     print(graph["nodes"])
-    # This was failing in CI with 21 nodes?!?
     assert len(graph["nodes"]) >= 20
->>>>>>> 2032c231
     assert graph["nodes"][0]['class_name'] == "Conv2d(3, 64, kernel_size=(11, 11), stride=(4, 4), padding=(2, 2))"
     assert graph["nodes"][0]['name'] == "features.0"
 
