import dataclasses
import json
import logging
import os
import platform
import secrets
import shutil
import socket
import string
import subprocess
import threading
import time
import unittest.mock
import urllib.parse
from collections import defaultdict
from collections.abc import Sequence
from contextlib import contextmanager
from copy import deepcopy
from pathlib import Path
from queue import Empty, Queue
import traceback
from typing import (
    TYPE_CHECKING,
    Any,
    Callable,
    Dict,
    Generator,
    Iterable,
    List,
    Mapping,
    Optional,
    Union,
)

import flask
import git
import pandas as pd
import pytest
import requests
import responses

import wandb
import wandb.old.settings
import wandb.util
from click.testing import CliRunner
from wandb import Api
from wandb.sdk.interface.interface_queue import InterfaceQueue
from wandb.sdk.internal.handler import HandleManager
from wandb.sdk.internal.sender import SendManager
from wandb.sdk.internal.settings_static import SettingsStatic
from wandb.sdk.lib.git import GitRepo

reset_path = wandb.util.vendor_setup()
import wandb_gql
reset_path()

try:
    from typing import Literal, Protocol, TypedDict
except ImportError:
    from typing_extensions import Literal, Protocol, TypedDict

if TYPE_CHECKING:

    class RawRequestResponse(TypedDict):
        url: str
        request: Optional[Any]
        response: Dict[str, Any]
        time_elapsed: float  # seconds

    ResolverName = Literal[
        "upsert_bucket",
        "upload_files",
        "uploaded_files",
        "preempting",
        "upsert_sweep",
    ]

    class Resolver(TypedDict):
        name: ResolverName
        resolver: Callable[[Any], Optional[Dict[str, Any]]]


if TYPE_CHECKING:
    import wandb_gql
else:
    wandb_gql = wandb.util.vendor_import("wandb_gql")


class ConsoleFormatter:
    BOLD = "\033[1m"
    CODE = "\033[2m"
    MAGENTA = "\033[95m"
    BLUE = "\033[94m"
    CYAN = "\033[96m"
    GREEN = "\033[92m"
    YELLOW = "\033[93m"
    RED = "\033[91m"
    END = "\033[0m"


# --------------------------------
# Misc Fixtures utilities
# --------------------------------


@pytest.fixture
def assets_path() -> Callable:
    def assets_path_fn(path: Path) -> Path:
        return Path(__file__).resolve().parent / "assets" / path

    yield assets_path_fn


@pytest.fixture
def copy_asset(assets_path) -> Callable:
    def copy_asset_fn(
        path: Union[str, Path], dst: Union[str, Path, None] = None
    ) -> Path:
        src = assets_path(path)
        if src.is_file():
            return shutil.copy(src, dst or path)
        return shutil.copytree(src, dst or path)

    yield copy_asset_fn


# --------------------------------
# Misc Fixtures
# --------------------------------


@pytest.fixture(scope="function", autouse=True)
def unset_global_objects():
    from wandb.sdk.lib.module import unset_globals

    yield
    unset_globals()


@pytest.fixture(scope="session", autouse=True)
def env_teardown():
    wandb.teardown()
    yield
    wandb.teardown()
    if not os.environ.get("CI") == "true":
        # TODO: uncomment this for prod? better make controllable with an env var
        # subprocess.run(["wandb", "server", "stop"])
        pass


@pytest.fixture(scope="function", autouse=True)
def clean_up():
    yield
    wandb.teardown()


@pytest.fixture(scope="function", autouse=True)
def filesystem_isolate():
    with CliRunner().isolated_filesystem():
        yield


# todo: this fixture should probably be autouse=True
@pytest.fixture(scope="function", autouse=False)
def local_settings(filesystem_isolate):
    """Place global settings in an isolated dir"""
    config_path = os.path.join(os.getcwd(), ".config", "wandb", "settings")
    wandb.util.mkdir_exists_ok(os.path.join(".config", "wandb"))

    # todo: this breaks things in unexpected places
    # todo: get rid of wandb.old
    with unittest.mock.patch.object(
        wandb.old.settings.Settings,
        "_global_path",
        return_value=config_path,
    ):
        yield


@pytest.fixture(scope="function", autouse=True)
def local_netrc(filesystem_isolate):
    """Never use our real credentials, put them in their own isolated dir"""

    original_expanduser = os.path.expanduser  # TODO: this seems overkill...

    open(".netrc", "wb").close()  # Touch that netrc file

    def expand(path):
        if "netrc" in path:
            try:
                full_path = os.path.realpath("netrc")
            except OSError:
                full_path = original_expanduser(path)
        else:
            full_path = original_expanduser(path)
        return full_path

    # monkeypatch.setattr(os.path, "expanduser", expand)
    with unittest.mock.patch.object(os.path, "expanduser", expand):
        yield


@pytest.fixture
def mocked_ipython(mocker):
    mocker.patch("wandb.sdk.lib.ipython._get_python_type", lambda: "jupyter")
    mocker.patch("wandb.sdk.wandb_settings._get_python_type", lambda: "jupyter")
    html_mock = mocker.MagicMock()
    mocker.patch("wandb.sdk.lib.ipython.display_html", html_mock)
    ipython = unittest.mock.MagicMock()
    ipython.html = html_mock

    def run_cell(cell):
        print("Running cell: ", cell)
        exec(cell)

    ipython.run_cell = run_cell
    # TODO: this is really unfortunate, for reasons not clear to me, monkeypatch doesn't work
    orig_get_ipython = wandb.jupyter.get_ipython
    orig_display = wandb.jupyter.display
    wandb.jupyter.get_ipython = lambda: ipython
    wandb.jupyter.display = lambda obj: html_mock(obj._repr_html_())
    yield ipython
    wandb.jupyter.get_ipython = orig_get_ipython
    wandb.jupyter.display = orig_display


@pytest.fixture
def git_repo(runner):
    with runner.isolated_filesystem(), git.Repo.init(".") as repo:
        wandb.util.mkdir_exists_ok("wandb")
        # Because the forked process doesn't use my monkey patch above
        with open(os.path.join("wandb", "settings"), "w") as f:
            f.write("[default]\nproject: test")
        open("README", "wb").close()
        repo.index.add(["README"])
        repo.index.commit("Initial commit")
        yield GitRepo(lazy=False)


@pytest.fixture
def dummy_api_key():
    return "1824812581259009ca9981580f8f8a9012409eee"


@pytest.fixture
def patch_apikey(dummy_api_key, mocker):
    mocker.patch("wandb.wandb_lib.apikey.isatty", lambda stream: True)
    mocker.patch("wandb.wandb_lib.apikey.input", lambda x: 1)
    mocker.patch("wandb.wandb_lib.apikey.getpass", lambda x: dummy_api_key)
    yield


@pytest.fixture
def patch_prompt(monkeypatch):
    monkeypatch.setattr(
        wandb.util, "prompt_choices", lambda x, input_timeout=None, jupyter=False: x[0]
    )
    monkeypatch.setattr(
        wandb.wandb_lib.apikey,
        "prompt_choices",
        lambda x, input_timeout=None, jupyter=False: x[0],
    )


@pytest.fixture
def runner(patch_apikey, patch_prompt):
    return CliRunner()


@pytest.fixture
def api():
    return Api()


# --------------------------------
# Fixtures for user test point
# --------------------------------


class RecordsUtil:
    def __init__(self, queue: "Queue") -> None:
        self.records = []
        while not queue.empty():
            self.records.append(queue.get())

    def __len__(self) -> int:
        return len(self.records)

    def __getitem__(self, name: str) -> Generator:
        for record in self.records:
            yield from self.resolve_item(record, name)

    @staticmethod
    def resolve_item(obj, attr: str, sep: str = ".") -> List:
        for name in attr.split(sep):
            if not obj.HasField(name):
                return []
            obj = getattr(obj, name)
        return [obj]

    @staticmethod
    def dictify(obj, key: str = "key", value: str = "value_json") -> Dict:
        return {getattr(item, key): getattr(item, value) for item in obj}

    @property
    def config(self) -> List:
        return [self.dictify(_c.update) for _c in self["config"]]

    @property
    def history(self) -> List:
        return [self.dictify(_h.item) for _h in self["history"]]

    @property
    def partial_history(self) -> List:
        return [self.dictify(_h.item) for _h in self["request.partial_history"]]

    @property
    def preempting(self) -> List:
        return list(self["preempting"])

    @property
    def summary(self) -> List:
        return list(self["summary"])

    @property
    def files(self) -> List:
        return list(self["files"])

    @property
    def metric(self):
        return list(self["metric"])


@pytest.fixture
def parse_records() -> Generator[Callable, None, None]:
    def records_parser_fn(q: "Queue") -> RecordsUtil:
        return RecordsUtil(q)

    yield records_parser_fn


@pytest.fixture()
def record_q() -> "Queue":
    return Queue()


@pytest.fixture()
def mocked_interface(record_q: "Queue") -> InterfaceQueue:
    return InterfaceQueue(record_q=record_q)


@pytest.fixture
def mocked_backend(mocked_interface: InterfaceQueue) -> Generator[object, None, None]:
    class MockedBackend:
        def __init__(self) -> None:
            self.interface = mocked_interface

    yield MockedBackend()


@pytest.fixture(scope="function")
def mock_run(test_settings, mocked_backend) -> Generator[Callable, None, None]:
    from wandb.sdk.lib.module import unset_globals

    def mock_run_fn(use_magic_mock=False, **kwargs: Any) -> "wandb.sdk.wandb_run.Run":
        kwargs_settings = kwargs.pop("settings", dict())
        kwargs_settings = {
            **{
                "run_id": wandb.util.generate_id(),
            },
            **kwargs_settings,
        }
        run = wandb.wandb_sdk.wandb_run.Run(
            settings=test_settings(kwargs_settings), **kwargs
        )
        run._set_backend(
            unittest.mock.MagicMock() if use_magic_mock else mocked_backend
        )
        run._set_globals()
        return run

    yield mock_run_fn
    unset_globals()


# --------------------------------
# Fixtures for internal test point
# --------------------------------


@pytest.fixture()
def internal_result_q():
    return Queue()


@pytest.fixture()
def internal_sender_q():
    return Queue()


@pytest.fixture()
def internal_writer_q():
    return Queue()


@pytest.fixture()
def internal_record_q():
    return Queue()


@pytest.fixture()
def internal_process():
    return MockProcess()


class MockProcess:
    def __init__(self):
        self._alive = True

    def is_alive(self):
        return self._alive


@pytest.fixture()
def _internal_sender(internal_record_q, internal_result_q, internal_process):
    return InterfaceQueue(
        record_q=internal_record_q,
        result_q=internal_result_q,
        process=internal_process,
    )


@pytest.fixture()
def internal_sm(
    runner,
    internal_sender_q,
    internal_result_q,
    _internal_sender,
):
    def helper(settings):
        with runner.isolated_filesystem():
            sm = SendManager(
                settings=SettingsStatic(settings.make_static()),
                record_q=internal_sender_q,
                result_q=internal_result_q,
                interface=_internal_sender,
            )
            return sm

    yield helper


@pytest.fixture()
def stopped_event():
    stopped = threading.Event()
    yield stopped


@pytest.fixture()
def internal_hm(
    runner,
    internal_record_q,
    internal_result_q,
    internal_sender_q,
    internal_writer_q,
    _internal_sender,
    stopped_event,
):
    def helper(settings):
        with runner.isolated_filesystem():
            hm = HandleManager(
                settings=SettingsStatic(settings.make_static()),
                record_q=internal_record_q,
                result_q=internal_result_q,
                stopped=stopped_event,
                sender_q=internal_sender_q,
                writer_q=internal_writer_q,
                interface=_internal_sender,
            )
            return hm

    yield helper


@pytest.fixture()
def internal_get_record():
    def _get_record(input_q, timeout=None):
        try:
            i = input_q.get(timeout=timeout)
        except Empty:
            return None
        return i

    return _get_record


@pytest.fixture()
def start_send_thread(
    internal_sender_q, internal_get_record, stopped_event, internal_process
):
    def start_send(send_manager):
        def target():
            try:
                while True:
                    payload = internal_get_record(
                        input_q=internal_sender_q, timeout=0.1
                    )
                    if payload:
                        send_manager.send(payload)
                    elif stopped_event.is_set():
                        break
            except Exception:
                stopped_event.set()
                internal_process._alive = False

        t = threading.Thread(target=target)
        t.name = "testing-sender"
        t.daemon = True
        t.start()
        return t

    yield start_send
    stopped_event.set()


@pytest.fixture()
def start_handle_thread(internal_record_q, internal_get_record, stopped_event):
    def start_handle(handle_manager):
        def target():
            while True:
                payload = internal_get_record(input_q=internal_record_q, timeout=0.1)
                if payload:
                    handle_manager.handle(payload)
                elif stopped_event.is_set():
                    break

        t = threading.Thread(target=target)
        t.name = "testing-handler"
        t.daemon = True
        t.start()
        return t

    yield start_handle
    stopped_event.set()


@pytest.fixture()
def _start_backend(
    internal_hm,
    internal_sm,
    _internal_sender,
    start_handle_thread,
    start_send_thread,
):
    def start_backend_func(run=None, initial_run=True, initial_start=True):
        ihm = internal_hm(run.settings)
        ism = internal_sm(run.settings)
        ht = start_handle_thread(ihm)
        st = start_send_thread(ism)
        if initial_run:
            _run = _internal_sender.communicate_run(run)
            if initial_start:
                _internal_sender.communicate_run_start(_run.run)
        return ht, st

    yield start_backend_func


@pytest.fixture()
def _stop_backend(
    _internal_sender,
    # collect_responses,
):
    def stop_backend_func(threads=None):
        threads = threads or ()
        done = False
        _internal_sender.publish_exit(0)
        for _ in range(30):
            poll_exit_resp = _internal_sender.communicate_poll_exit()
            if poll_exit_resp:
                done = poll_exit_resp.done
                if done:
                    # collect_responses.local_info = poll_exit_resp.local_info
                    break
            time.sleep(1)
        _internal_sender.join()
        for t in threads:
            t.join()
        assert done, "backend didn't shut down"

    yield stop_backend_func


@pytest.fixture()
def backend_interface(_start_backend, _stop_backend, _internal_sender):
    @contextmanager
    def backend_context(run, initial_run=True, initial_start=True):
        threads = _start_backend(
            run=run,
            initial_run=initial_run,
            initial_start=initial_start,
        )
        try:
            yield _internal_sender
        finally:
            _stop_backend(threads=threads)

    return backend_context


@pytest.fixture
def publish_util(backend_interface):
    def publish_util_helper(
        run,
        metrics=None,
        history=None,
        artifacts=None,
        files=None,
        begin_cb=None,
        end_cb=None,
        initial_start=False,
    ):
        metrics = metrics or []
        history = history or []
        artifacts = artifacts or []
        files = files or []

        with backend_interface(run=run, initial_start=initial_start) as interface:
            if begin_cb:
                begin_cb(interface)
            for m in metrics:
                interface._publish_metric(m)
            for h in history:
                interface.publish_history(**h)
            for a in artifacts:
                interface.publish_artifact(**a)
            for f in files:
                interface.publish_files(**f)
            if end_cb:
                end_cb(interface)

    yield publish_util_helper


# --------------------------------
# Fixtures for full test point
# --------------------------------


def pytest_addoption(parser):
    # note: we default to "function" scope to ensure the environment is
    # set up properly when running the tests in parallel with pytest-xdist.
    parser.addoption(
        "--user-scope",
        default="function",  # or "function" or "session" or "module"
        help='cli to set scope of fixture "user-scope"',
    )
    parser.addoption(
        "--base-url",
        default="http://localhost:8080",
        help='cli to set "base-url"',
    )
    parser.addoption(
        "--wandb-server-tag",
        default="master",
        help="Image tag to use for the wandb server",
    )
    # debug option: creates an admin account that can be used to log in to the
    # app and inspect the test runs.
    parser.addoption(
        "--wandb-debug",
        action="store_true",
        default=False,
        help="Run tests in debug mode",
    )


def random_string(length: int = 12) -> str:
    """
    Generate a random string of a given length.
    :param length: Length of the string to generate.
    :return: Random string.
    """
    return "".join(
        secrets.choice(string.ascii_lowercase + string.digits) for _ in range(length)
    )


def determine_scope(fixture_name, config):
    return config.getoption("--user-scope")


@pytest.fixture(scope="session")
def base_url(request):
    return request.config.getoption("--base-url")


@pytest.fixture(scope="session")
def wandb_server_tag(request):
    return request.config.getoption("--wandb-server-tag")


@pytest.fixture(scope="session")
def wandb_debug(request):
    return request.config.getoption("--wandb-debug", default=False)


def check_server_health(
    base_url: str, endpoint: str, num_retries: int = 1, sleep_time: int = 1
) -> bool:
    """
    Check if wandb server is healthy.
    :param base_url:
    :param num_retries:
    :param sleep_time:
    :return:
    """
    for _ in range(num_retries):
        try:
            response = requests.get(urllib.parse.urljoin(base_url, endpoint))
            if response.status_code == 200:
                return True
            time.sleep(sleep_time)
        except requests.exceptions.ConnectionError:
            time.sleep(sleep_time)
    return False


def check_mysql_health(num_retries: int = 1, sleep_time: int = 1):
    for _ in range(num_retries):
        try:
            exit_code = subprocess.call(
                [
                    "docker",
                    "exec",
                    "-t",
                    "wandb-local",
                    "/bin/bash",
                    "-c",
                    "sudo mysqladmin ping",
                ]
            )
            if exit_code == 0:
                return True
            time.sleep(sleep_time)
        except subprocess.CalledProcessError:
            time.sleep(sleep_time)
    return False


def check_server_up(
    base_url: str,
    wandb_server_tag: str = "master",
) -> bool:
    """
    Check if wandb server is up and running;
    if not on the CI and the server is not running, then start it first.
    :param base_url:
    :param wandb_server_tag:
    :return:
    """
    # breakpoint()
    app_health_endpoint = "healthz"
    fixture_url = base_url.replace("8080", "9003")
    fixture_health_endpoint = "health"

    if os.environ.get("CI") == "true":
        return check_server_health(base_url=base_url, endpoint=app_health_endpoint)

    if not check_server_health(base_url=base_url, endpoint=app_health_endpoint):
        # start wandb server locally and expose ports 8080, 8083, and 9003
        command = [
            "docker",
            "run",
            "--rm",
            "-v",
            "wandb:/vol",
            "-p",
            "8080:8080",
            "-p",
            "8083:8083",
            "-p",
            "9003:9003",
            "-e",
            "WANDB_ENABLE_TEST_CONTAINER=true",
            "--name",
            "wandb-local",
            f"gcr.io/wandb-production/local-testcontainer:{wandb_server_tag}",
        ]
        subprocess.Popen(command)
        # wait for the server to start
        server_is_up = check_server_health(
            base_url=base_url, endpoint=app_health_endpoint, num_retries=30
        )
        if not server_is_up:
            return False
        # check that MySQL and fixture service are accessible
        return check_mysql_health(num_retries=30) and check_server_health(
            base_url=fixture_url, endpoint=fixture_health_endpoint, num_retries=30
        )

    return check_mysql_health(num_retries=10) and check_server_health(
        base_url=fixture_url, endpoint=fixture_health_endpoint, num_retries=10
    )


@dataclasses.dataclass
class UserFixtureCommand:
    command: Literal["up", "down", "down_all", "logout", "login"]
    username: Optional[str] = None
    admin: bool = False
    endpoint: str = "db/user"
    port: int = 9003
    method: Literal["post"] = "post"


@dataclasses.dataclass
class AddAdminAndEnsureNoDefaultUser:
    email: str
    password: str
    endpoint: str = "api/users-admin"
    port: int = 8083
    method: Literal["put"] = "put"


@pytest.fixture(scope="session")
def fixture_fn(base_url, wandb_server_tag):
    def fixture_util(
        cmd: Union[UserFixtureCommand, AddAdminAndEnsureNoDefaultUser]
    ) -> bool:
        endpoint = urllib.parse.urljoin(
            base_url.replace("8080", str(cmd.port)),
            cmd.endpoint,
        )

        if isinstance(cmd, UserFixtureCommand):
            data = {"command": cmd.command}
            if cmd.username:
                data["username"] = cmd.username
            if cmd.admin is not None:
                data["admin"] = cmd.admin
        elif isinstance(cmd, AddAdminAndEnsureNoDefaultUser):
            data = [
                {"email": f"{cmd.email}@wandb.com", "password": cmd.password},
                {"email": "local@wandb.com", "delete": True},
            ]
        else:
            raise NotImplementedError(f"{cmd} is not implemented")
        # trigger fixture
        print(f"Triggering fixture: {data}")
        response = getattr(requests, cmd.method)(endpoint, json=data)
        if response.status_code != 200:
            print(response.json())
            return False
        return True

    # todo: remove this once testcontainer is available on Win
    if platform.system() == "Windows":
        pytest.skip("testcontainer is not available on Win")

    if not check_server_up(base_url, wandb_server_tag):
        pytest.fail("wandb server is not running")

    yield fixture_util


@pytest.fixture(scope=determine_scope)
def user(worker_id: str, fixture_fn, base_url, wandb_debug) -> str:
    username = f"user-{worker_id}-{random_string()}"
    command = UserFixtureCommand(command="up", username=username)
    fixture_fn(command)

    with unittest.mock.patch.dict(
        os.environ,
        {
            "WANDB_API_KEY": username,
            "WANDB_ENTITY": username,
            "WANDB_USERNAME": username,
            "WANDB_BASE_URL": base_url,
        },
    ):
        yield username

        if not wandb_debug:
            command = UserFixtureCommand(command="down", username=username)
            fixture_fn(command)


@pytest.fixture(scope="session", autouse=True)
def debug(wandb_debug, fixture_fn, base_url):
    if wandb_debug:
        admin_username = f"admin-{random_string()}"
        # disable default user and create an admin account that can be used to log in to the app
        # and inspect the test runs.
        command = UserFixtureCommand(
            command="up",
            username=admin_username,
            admin=True,
        )
        fixture_fn(command)
        command = AddAdminAndEnsureNoDefaultUser(
            email=admin_username,
            password=admin_username,
        )
        fixture_fn(command)
        message = (
            f"{ConsoleFormatter.GREEN}"
            "*****************************************************************\n"
            "Admin user created for debugging:\n"
            f"Proceed to {base_url} and log in with the following credentials:\n"
            f"username: {admin_username}@wandb.com\n"
            f"password: {admin_username}\n"
            "*****************************************************************"
            f"{ConsoleFormatter.END}"
        )
        print(message)
        yield admin_username
        print(message)
        # input("\nPress any key to exit...")
        # command = UserFixtureCommand(command="down_all")
        # fixture_fn(command)
    else:
        yield None


class DeliberateHTTPError(Exception):
    def __init__(self, message, status_code: int = 500):
        Exception.__init__(self)
        self.message = message
        self.status_code = status_code

    def get_response(self):
        return flask.Response(self.message, status=self.status_code)

    def __repr__(self):
        return f"DeliberateHTTPError({self.message!r}, {self.status_code!r})"


class Timer:
    def __init__(self) -> None:
        self.start: float = time.perf_counter()
        self.stop: float = self.start

    def __enter__(self) -> "Timer":
        return self

    def __exit__(self, *args: Any) -> None:
        self.stop = time.perf_counter()

    @property
    def elapsed(self) -> float:
        return self.stop - self.start


class Context:
    """
    Implements a container used to store the snooped state/data of a test,
    including raw requests and responses; parsed and processed data; and
    a number of convenience methods and properties for accessing the data.
    """

    def __init__(self) -> None:
        # parsed/merged data. keys are the individual wandb run id's.
        self._entries = defaultdict(dict)
        # container for raw requests and responses:
        self.raw_data: List["RawRequestResponse"] = []
        # concatenated file contents for all runs:
        self._history: Optional[pd.DataFrame] = None
        self._events: Optional[pd.DataFrame] = None
        self._summary: Optional[pd.DataFrame] = None
        self._config: Optional[Dict[str, Any]] = None

    @classmethod
    def _merge(
        cls, source: Dict[str, Any], destination: Dict[str, Any]
    ) -> Dict[str, Any]:
        """
        Recursively merge two dictionaries.
        """
        for key, value in source.items():
            if isinstance(value, dict):
                # get node or create one
                node = destination.setdefault(key, {})
                cls._merge(value, node)
            else:
                if isinstance(value, list):
                    if key in destination:
                        destination[key].extend(value)
                    else:
                        destination[key] = value
                else:
                    destination[key] = value
        return destination

    def upsert(self, entry: Dict[str, Any]) -> None:
        entry_id: str = entry["name"]
        self._entries[entry_id] = self._merge(entry, self._entries[entry_id])

    # mapping interface
    def __getitem__(self, key: str) -> Any:
        return self._entries[key]

    def keys(self) -> Iterable[str]:
        return self._entries.keys()

    def get_file_contents(self, file_name: str) -> pd.DataFrame:
        dfs = []

        for entry_id in self._entries:
            # - extract the content from `file_name`
            # - sort by offset (will be useful when relay server goes async)
            # - extract data, merge into a list of dicts and convert to a pandas dataframe
            content_list = self._entries[entry_id].get("files", {}).get(file_name, [])
            content_list.sort(key=lambda x: x["offset"])
            content_list = [item["content"] for item in content_list]
            # merge list of lists content_list:
            content_list = [item for sublist in content_list for item in sublist]
            df = pd.DataFrame.from_records(content_list)
            df["__run_id"] = entry_id
            dfs.append(df)

        return pd.concat(dfs)

    # attributes to use in assertions
    @property
    def entries(self) -> Dict[str, Any]:
        return deepcopy(self._entries)

    @property
    def history(self) -> pd.DataFrame:
        # todo: caveat: this assumes that all assertions happen at the end of a test
        if self._history is not None:
            return deepcopy(self._history)

        self._history = self.get_file_contents("wandb-history.jsonl")
        return deepcopy(self._history)

    @property
    def events(self) -> pd.DataFrame:
        if self._events is not None:
            return deepcopy(self._events)

        self._events = self.get_file_contents("wandb-events.jsonl")
        return deepcopy(self._events)

    @property
    def summary(self) -> pd.DataFrame:
        if self._summary is not None:
            return deepcopy(self._summary)

        _summary = self.get_file_contents("wandb-summary.json")

        # run summary may be updated multiple times,
        # but we are only interested in the last one.
        # we can have multiple runs saved to context,
        # so we need to group by run id and take the
        # last one for each run.
        self._summary = (
            _summary.groupby("__run_id").last().reset_index(level=["__run_id"])
        )

        return deepcopy(self._summary)

    @property
    def config(self) -> Dict[str, Any]:
        if self._config is not None:
            return deepcopy(self._config)

        self._config = {k: v["config"] for (k, v) in self._entries.items()}
        return deepcopy(self._config)

    # @property
    # def telemetry(self) -> pd.DataFrame:
    #     telemetry = pd.DataFrame.from_records(
    #         [
    #             {
    #                 "__run_id": run_id,
    #                 "telemetry": config.get("_wandb", {}).get("value", {}).get("t")
    #             }
    #             for (run_id, config) in self.config.items()
    #         ]
    #     )
    #     return telemetry

    # convenience data access methods
    def get_run_telemetry(self, run_id: str) -> Dict[str, Any]:
        return self.config.get(run_id, {}).get("_wandb", {}).get("value", {}).get("t")

    def get_run_metrics(self, run_id: str) -> Dict[str, Any]:
        return self.config.get(run_id, {}).get("_wandb", {}).get("value", {}).get("m")

    def get_run_summary(
        self, run_id: str, include_private: bool = False
    ) -> Dict[str, Any]:
        # run summary dataframe must have only one row
        # for the given run id, so we convert it to dict
        # and extract the first (and only) row.
        mask_run = self.summary["__run_id"] == run_id
        run_summary = self.summary[mask_run]
        ret = (
            run_summary.filter(regex="^[^_]", axis=1)
            if not include_private
            else run_summary
        ).to_dict(orient="records")
        return ret[0] if len(ret) > 0 else {}

    def get_run_history(
        self, run_id: str, include_private: bool = False
    ) -> pd.DataFrame:
        mask_run = self.history["__run_id"] == run_id
        run_history = self.history[mask_run]
        return (
            run_history.filter(regex="^[^_]", axis=1)
            if not include_private
            else run_history
        )

    def get_run_uploaded_files(self, run_id: str) -> Dict[str, Any]:
        return self.entries.get(run_id, {}).get("uploaded", [])

    def get_run_stats(self, run_id: str) -> pd.DataFrame:
        mask_run = self.events["__run_id"] == run_id
        run_stats = self.events[mask_run]
        return run_stats

    # todo: add getter (by run_id) utilities for other properties


class QueryResolver:
    """
    Resolves request/response pairs against a set of known patterns
    to extract and process useful data, to be later stored in a Context object.
    """

    def __init__(self):
        self.resolvers: List["Resolver"] = [
            {
                "name": "upsert_bucket",
                "resolver": self.resolve_upsert_bucket,
            },
            {
                "name": "upload_files",
                "resolver": self.resolve_upload_files,
            },
            {
                "name": "uploaded_files",
                "resolver": self.resolve_uploaded_files,
            },
            {
                "name": "preempting",
                "resolver": self.resolve_preempting,
            },
            {
                "name": "upsert_sweep",
                "resolver": self.resolve_upsert_sweep,
            },
            {
                "name": "create_artifact",
                "resolver": self.resolve_create_artifact,
            },
            {
                "name": "commit_artifact",
                "resolver": self.resolve_commit_artifact,
            },
        ]

    @staticmethod
    def resolve_upsert_bucket(
        request_data: Dict[str, Any], response_data: Dict[str, Any], **kwargs: Any
    ) -> Optional[Dict[str, Any]]:
        if not isinstance(request_data, dict) or not isinstance(response_data, dict):
            return None
        query = response_data.get("data", {}).get("upsertBucket") is not None
        if query:
            data = response_data["data"]["upsertBucket"].get("bucket")
            data["config"] = json.loads(data["config"])
            return data
        return None

    @staticmethod
    def resolve_upload_files(
        request_data: Dict[str, Any], response_data: Dict[str, Any], **kwargs: Any
    ) -> Optional[Dict[str, Any]]:
        if not isinstance(request_data, dict):
            return None
        query = request_data.get("files") is not None
        if query:
            # todo: refactor this 🤮🤮🤮🤮🤮 eventually?
            name = kwargs.get("path").split("/")[2]
            files = {
                file_name: [
                    {
                        "content": [
                            json.loads(k) for k in file_value.get("content", [])
                        ],
                        "offset": file_value.get("offset"),
                    }
                ]
                for file_name, file_value in request_data["files"].items()
            }
            post_processed_data = {
                "name": name,
                "dropped": [request_data["dropped"]],
                "files": files,
            }
            return post_processed_data
        return None

    @staticmethod
    def resolve_uploaded_files(
        request_data: Dict[str, Any], response_data: Dict[str, Any], **kwargs: Any
    ) -> Optional[Dict[str, Any]]:
        if not isinstance(request_data, dict) or not isinstance(response_data, dict):
            return None
        query = "RunUploadUrls" in request_data.get("query", "")
        if query:
            # todo: refactor this 🤮🤮🤮🤮🤮 eventually?
            name = request_data["variables"]["run"]
            files = (
                response_data.get("data", {})
                .get("model", {})
                .get("bucket", {})
                .get("files", {})
                .get("edges", [])
            )
            # note: we count all attempts to upload files
            post_processed_data = {
                "name": name,
                "uploaded": [files[0].get("node", {}).get("name")] if files else [""],
            }
            return post_processed_data
        return None

    @staticmethod
    def resolve_preempting(
        request_data: Dict[str, Any], response_data: Dict[str, Any], **kwargs: Any
    ) -> Optional[Dict[str, Any]]:
        if not isinstance(request_data, dict):
            return None
        query = "preempting" in request_data
        if query:
            name = kwargs.get("path").split("/")[2]
            post_processed_data = {
                "name": name,
                "preempting": [request_data["preempting"]],
            }
            return post_processed_data
        return None

    @staticmethod
    def resolve_upsert_sweep(
        request_data: Dict[str, Any], response_data: Dict[str, Any], **kwargs: Any
    ) -> Optional[Dict[str, Any]]:
        if not isinstance(response_data, dict):
            return None
        query = response_data.get("data", {}).get("upsertSweep") is not None
        if query:
            data = response_data["data"]["upsertSweep"].get("sweep")
            return data
        return None

    def resolve_create_artifact(
        self, request_data: Dict[str, Any], response_data: Dict[str, Any], **kwargs: Any
    ) -> Optional[Dict[str, Any]]:
        if not isinstance(request_data, dict):
            return None
        create_artifact_resp = response_data.get("data", {}).get("createArtifact")
        if create_artifact_resp is not None:
            return {
                "name": create_artifact_resp["artifact"]["id"],
                "create_artifact": [
                    {
                        "variables": request_data["variables"],
                    }
                ],
            }
        return None

    def resolve_commit_artifact(
        self, request_data: Dict[str, Any], response_data: Dict[str, Any], **kwargs: Any
    ) -> Optional[Dict[str, Any]]:
        if not isinstance(request_data, dict):
            return None
<<<<<<< HEAD
        if 'query' not in request_data:
=======
        if "query" not in request_data:
>>>>>>> 7021af88
            return None
        commit_artifact_resp = response_data.get("data", {}).get("commitArtifact")
        if commit_artifact_resp is not None:
            return {
                "name": request_data["variables"]["artifactID"],
                "commit_artifact": [
                    {
                        "variables": request_data["variables"],
                    }
                ],
            }
        return None

    def resolve(
        self,
        request_data: Dict[str, Any],
        response_data: Dict[str, Any],
        **kwargs: Any,
    ) -> Optional[Dict[str, Any]]:
        for resolver in self.resolvers:
            result = resolver.get("resolver")(request_data, response_data, **kwargs)
            if result is not None:
                return result
        return None


@dataclasses.dataclass
class InjectedResponse:
    method: str
    url: str
    body: Union[str, Exception]
    # json: Optional[Dict[str, Any]] = None
    status: int = 200
    content_type: str = "text/plain"
    # todo: add more fields for other types of responses?
    counter: int = -1
    predicate: Optional[Callable[[requests.PreparedRequest], bool]] = None

    def __eq__(
        self,
        other: Union["InjectedResponse", requests.Request, requests.PreparedRequest],
    ):
        """
        Equality check for InjectedResponse objects.
        We use this to check if this response should be injected as a replacement of `other`.

        :param other:
        :return:
        """
        if not isinstance(
            other, (InjectedResponse, requests.Request, requests.PreparedRequest)
        ):
            return False
        if self.counter == 0:
            return False
        if self.method != other.method or self.url != other.url:
            return False
<<<<<<< HEAD
        if isinstance(other, requests.PreparedRequest) and self.predicate is not None and not self.predicate(other):
=======
        if (
            isinstance(other, requests.PreparedRequest)
            and self.predicate is not None
            and not self.predicate(other)
        ):
>>>>>>> 7021af88
            return False
        return True

    def to_dict(self):
        return {
            k: self.__getattribute__(k)
            for k in self.__dict__
            if (not k.startswith("_") and k not in {"counter", "predicate"})
        }


class RelayServer:
    def __init__(
        self,
        base_url: str,
        inject: Optional[List[InjectedResponse]] = None,
    ) -> None:
        # todo for the future:
        #  - consider switching from Flask to Quart
        #  - async app will allow for better failure injection/poor network perf
        self.app = flask.Flask(__name__)
        self.app.logger.setLevel(logging.INFO)
        self.app.register_error_handler(DeliberateHTTPError, self.handle_http_exception)
        self.app.add_url_rule(
            rule="/graphql",
            endpoint="graphql",
            view_func=self.graphql,
            methods=["POST"],
        )
        self.app.add_url_rule(
            rule="/files/<path:path>",
            endpoint="files",
            view_func=self.file_stream,
            methods=["POST"],
        )
        self.app.add_url_rule(
            rule="/storage",
            endpoint="storage",
            view_func=self.storage,
            methods=["PUT", "GET"],
        )
        self.app.add_url_rule(
            rule="/storage/<path:path>",
            endpoint="storage_file",
            view_func=self.storage_file,
            methods=["PUT", "GET"],
        )
        # @app.route("/artifacts/<entity>/<digest>", methods=["GET", "POST"])
        self.port = self._get_free_port()
        self.base_url = urllib.parse.urlparse(base_url)
        self.session = requests.Session()
        self.relay_url = f"http://127.0.0.1:{self.port}"

        # recursively merge-able object to store state
        self.resolver = QueryResolver()
        self.context = Context()

        # injected responses
        self.inject = inject or []

        # useful when debugging:
        # self.after_request_fn = self.app.after_request(self.after_request_fn)

    @staticmethod
    def handle_http_exception(e):
        response = e.get_response()
        return response

    @staticmethod
    def _get_free_port() -> int:
        sock = socket.socket()
        sock.bind(("", 0))

        _, port = sock.getsockname()
        return port

    def start(self) -> None:
        # run server in a separate thread
        relay_server_thread = threading.Thread(
            target=self.app.run,
            kwargs={"port": self.port},
            daemon=True,
        )
        relay_server_thread.start()

    def after_request_fn(self, response: "requests.Response") -> "requests.Response":
        # todo: this is useful for debugging, but should be removed in the future
        # flask.request.url = self.relay_url + flask.request.url
        print(flask.request)
        print(flask.request.get_json())
        print(response)
        print(response.json())
        return response

    def relay(
        self,
        request: "flask.Request",
    ) -> Union["responses.Response", "requests.Response"]:
        # replace the relay url with the real backend url (self.base_url)
        url = (
            urllib.parse.urlparse(request.url)
            ._replace(netloc=self.base_url.netloc)
            .geturl()
        )
        headers = {key: value for (key, value) in request.headers if key != "Host"}
        prepared_relayed_request = requests.Request(
            method=request.method,
            url=url,
            headers=headers,
            data=request.get_data(),
            json=request.get_json(),
        ).prepare()

        for injected_response in self.inject:
            # check if an injected response matches the request
            if injected_response == prepared_relayed_request:
                with responses.RequestsMock() as mocked_responses:
                    # do the actual injection
                    mocked_responses.add(**injected_response.to_dict())
                    # ensure we don't apply this more times than requested
                    injected_response.counter -= 1
                    relayed_response = self.session.send(prepared_relayed_request)

                    return relayed_response

        # normal case: no injected response matches the request
        relayed_response = self.session.send(prepared_relayed_request)
        return relayed_response

    def snoop_context(
        self,
        request: "flask.Request",
        response: "requests.Response",
        time_elapsed: float,
        **kwargs: Any,
    ) -> None:
        request_data = request.get_json()
        response_data = response.json() or {}

        # store raw data
        raw_data: "RawRequestResponse" = {
            "url": request.url,
            "request": request_data,
            "response": response_data,
            "time_elapsed": time_elapsed,
        }
        self.context.raw_data.append(raw_data)

        snooped_context = self.resolver.resolve(request_data, response_data, **kwargs)
        if snooped_context is not None:
            self.context.upsert(snooped_context)

        return None

    def graphql(self) -> Mapping[str, str]:
        request = flask.request
        with Timer() as timer:
            relayed_response = self.relay(request)
        # print("*****************")
        # print("GRAPHQL REQUEST:")
        # print(request.get_json())
        # print("GRAPHQL RESPONSE:")
        # print(relayed_response.status_code, relayed_response.json())
        # print("*****************")
        # snoop work to extract the context
        self.snoop_context(request, relayed_response, timer.elapsed)
        # print("*****************")
        # print("SNOOPED CONTEXT:")
        # print(self.context.entries)
        # print(len(self.context.raw_data))
        # print("*****************")

        return relayed_response.json()

    def file_stream(self, path) -> Mapping[str, str]:
        request = flask.request
        with Timer() as timer:
            relayed_response = self.relay(request)
        # print("*****************")
        # print("FILE STREAM REQUEST:")
        # print("********PATH*********")
        # print(path)
        # print("********ENDPATH*********")
        # print(request.get_json())
        # print("FILE STREAM RESPONSE:")
        # print(relayed_response)
        # print(relayed_response.status_code, relayed_response.json())
        # print("*****************")

        self.snoop_context(request, relayed_response, timer.elapsed, path=path)

        return relayed_response.json()

    def storage(self) -> Mapping[str, str]:
        request = flask.request
        with Timer() as timer:
            relayed_response = self.relay(request)
        # print("*****************")
        # print("STORAGE REQUEST:")
        # print(request.get_json())
        # print("STORAGE RESPONSE:")
        # print(relayed_response.status_code, relayed_response.json())
        # print("*****************")

        self.snoop_context(request, relayed_response, timer.elapsed)

        return relayed_response.json()

    def storage_file(self, path) -> Mapping[str, str]:
        request = flask.request
        with Timer() as timer:
            relayed_response = self.relay(request)
        # print("*****************")
        # print("STORAGE FILE REQUEST:")
        # print("********PATH*********")
        # print(path)
        # print("********ENDPATH*********")
        # print(request.get_json())
        # print("STORAGE FILE RESPONSE:")
        # print(relayed_response.json())
        # print("*****************")

        self.snoop_context(request, relayed_response, timer.elapsed, path=path)

        return relayed_response.json()


@pytest.fixture(scope="function")
def relay_server(base_url):
    """
    Creates a new relay server.
    """

    @contextmanager
    def relay_server_context(inject: Optional[List[InjectedResponse]] = None):
        _relay_server = RelayServer(base_url=base_url, inject=inject)
        try:
            _relay_server.start()
            print(f"Relay server started at {_relay_server.relay_url}")
            with unittest.mock.patch.dict(
                os.environ,
                {"WANDB_BASE_URL": _relay_server.relay_url},
            ):
                yield _relay_server
            print(f"Stopping relay server at {_relay_server.relay_url}")
        finally:
            del _relay_server

    return relay_server_context


def dict_factory():
    def helper():
        return dict()

    return helper


@pytest.fixture(scope="function")
def test_settings():
    def update_test_settings(
        extra_settings: Union[
            dict, wandb.sdk.wandb_settings.Settings
        ] = dict_factory()  # noqa: B008
    ):
        settings = wandb.Settings(
            console="off",
            save_code=False,
        )
        if isinstance(extra_settings, dict):
            settings.update(extra_settings, source=wandb.sdk.wandb_settings.Source.BASE)
        elif isinstance(extra_settings, wandb.sdk.wandb_settings.Settings):
            settings.update(extra_settings)
        settings._set_run_start_time()
        return settings

    yield update_test_settings


@pytest.fixture(scope="function")
def wandb_init(user, test_settings, request):
    # mirror wandb.sdk.wandb_init.init args, overriding name and entity defaults
    def init(
        job_type: Optional[str] = None,
        dir: Optional[str] = None,
        config: Union[Dict, str, None] = None,
        project: Optional[str] = None,
        entity: Optional[str] = None,
        reinit: bool = None,
        tags: Optional[Sequence] = None,
        group: Optional[str] = None,
        name: Optional[str] = None,
        notes: Optional[str] = None,
        magic: Union[dict, str, bool] = None,
        config_exclude_keys: Optional[List[str]] = None,
        config_include_keys: Optional[List[str]] = None,
        anonymous: Optional[str] = None,
        mode: Optional[str] = None,
        allow_val_change: Optional[bool] = None,
        resume: Optional[Union[bool, str]] = None,
        force: Optional[bool] = None,
        tensorboard: Optional[bool] = None,
        sync_tensorboard: Optional[bool] = None,
        monitor_gym: Optional[bool] = None,
        save_code: Optional[bool] = None,
        id: Optional[str] = None,
        settings: Union[
            "wandb.sdk.wandb_settings.Settings", Dict[str, Any], None
        ] = None,
    ):

        kwargs = dict(locals())
        # drop fixtures from kwargs
        for key in ("user", "test_settings", "request"):
            kwargs.pop(key, None)
        # merge settings from request with test_settings
        request_settings = kwargs.pop("settings", dict())
        kwargs["name"] = kwargs.pop("name", request.node.name)

        run = wandb.init(
            settings=test_settings(request_settings),
            **kwargs,
        )
        return run

    wandb._IS_INTERNAL_PROCESS = False
    yield init
    # note: this "simulates" a wandb.init function, so you would have to do
    # something like: run = wandb_init(...); ...; run.finish()


@pytest.fixture(scope="function")
def server_context(base_url):
    class ServerContext:
        def __init__(self) -> None:
            self.api = wandb.Api(overrides={"base_url": base_url})

        def get_run(self, run: "wandb.sdk.wandb_run.Run") -> "wandb.apis.public.Run":
            return self.api.run(run.path)

    yield ServerContext()


# Injected responses
@pytest.fixture(scope="function")
def inject_file_stream_response(base_url, user):
    def helper(
        run,
        body: Union[str, Exception] = "{}",
        status: int = 200,
        counter: int = -1,
    ) -> InjectedResponse:

        if status > 299:
            message = body if isinstance(body, str) else "::".join(body.args)
            body = DeliberateHTTPError(status_code=status, message=message)
        return InjectedResponse(
            method="POST",
            url=(
                urllib.parse.urljoin(
                    base_url,
                    f"/files/{user}/{run.project or 'uncategorized'}/{run.id}/file_stream",
                )
            ),
            body=body,
            status=status,
            counter=counter,
        )

    yield helper


class InjectedGraphQLRequestCreator(Protocol):
    def __call__(
        self,
        body: Union[str, Exception] = "{}",
        status: int = 200,
        counter: int = -1,
    ) -> InjectedResponse:
        ...


# Injected responses
@pytest.fixture(scope="function")
def inject_graphql_response(base_url: str) -> InjectedGraphQLRequestCreator:
    def helper(
        operation_name: str,
        body: Union[str, Exception] = "{}",
        status: int = 200,
        counter: int = -1,
    ) -> InjectedResponse:

        if status > 299:
            message = body if isinstance(body, str) else "::".join(body.args)
            body = DeliberateHTTPError(status_code=status, message=message)

        def predicate(request: requests.PreparedRequest) -> bool:
            query = wandb_gql.gql(json.loads(request.body)["query"])
            return query.definitions[0].name.value == operation_name

<<<<<<< HEAD

=======
>>>>>>> 7021af88
        return InjectedResponse(
            method="POST",
            url=urllib.parse.urljoin(
                base_url,
                "/graphql",
            ),
            body=body,
            status=status,
            counter=counter,
            predicate=predicate,
        )

    return helper<|MERGE_RESOLUTION|>--- conflicted
+++ resolved
@@ -18,7 +18,6 @@
 from copy import deepcopy
 from pathlib import Path
 from queue import Empty, Queue
-import traceback
 from typing import (
     TYPE_CHECKING,
     Any,
@@ -49,10 +48,6 @@
 from wandb.sdk.internal.sender import SendManager
 from wandb.sdk.internal.settings_static import SettingsStatic
 from wandb.sdk.lib.git import GitRepo
-
-reset_path = wandb.util.vendor_setup()
-import wandb_gql
-reset_path()
 
 try:
     from typing import Literal, Protocol, TypedDict
@@ -1281,11 +1276,7 @@
     ) -> Optional[Dict[str, Any]]:
         if not isinstance(request_data, dict):
             return None
-<<<<<<< HEAD
-        if 'query' not in request_data:
-=======
         if "query" not in request_data:
->>>>>>> 7021af88
             return None
         commit_artifact_resp = response_data.get("data", {}).get("commitArtifact")
         if commit_artifact_resp is not None:
@@ -1343,15 +1334,11 @@
             return False
         if self.method != other.method or self.url != other.url:
             return False
-<<<<<<< HEAD
-        if isinstance(other, requests.PreparedRequest) and self.predicate is not None and not self.predicate(other):
-=======
         if (
             isinstance(other, requests.PreparedRequest)
             and self.predicate is not None
             and not self.predicate(other)
         ):
->>>>>>> 7021af88
             return False
         return True
 
@@ -1752,10 +1739,6 @@
             query = wandb_gql.gql(json.loads(request.body)["query"])
             return query.definitions[0].name.value == operation_name
 
-<<<<<<< HEAD
-
-=======
->>>>>>> 7021af88
         return InjectedResponse(
             method="POST",
             url=urllib.parse.urljoin(
