from __future__ import print_function

import os
import pytest
import six
from six.moves import queue
import threading
import time
import shutil
import sys

import wandb
from wandb.util import mkdir_exists_ok

from .utils import first_filestream


def test_send_status_request_stopped(mock_server, backend_interface):
    mock_server.ctx["stopped"] = True

    with backend_interface() as interface:
        status_resp = interface.communicate_stop_status()
        assert status_resp is not None
        assert status_resp.run_should_stop


def test_parallel_requests(mock_server, backend_interface):
    mock_server.ctx["stopped"] = True
    work_queue = queue.Queue()
<<<<<<< HEAD
    start_backend()

    def send_sync_request(i):
        work_queue.get()
        if i % 3 == 0:
            status_resp = internal_sender.communicate_stop_status()
            assert status_resp is not None
            assert status_resp.run_should_stop
        elif i % 3 == 2:
            summary_resp = internal_sender.communicate_get_summary()
            assert summary_resp is not None
            assert hasattr(summary_resp, "item")
        work_queue.task_done()

    for i in range(10):
        work_queue.put(None)
        t = threading.Thread(target=send_sync_request, args=(i,))
        t.daemon = True
        t.start()

    work_queue.join()


def test_send_status_request_network(mock_server, internal_sender, start_backend):
=======

    with backend_interface() as interface:

        def send_sync_request(i):
            work_queue.get()
            if i % 3 == 0:
                status_resp = interface.communicate_stop_status()
                assert status_resp is not None
                assert status_resp.run_should_stop
            elif i % 3 == 2:
                summary_resp = interface.communicate_summary()
                assert summary_resp is not None
                assert hasattr(summary_resp, "item")
            work_queue.task_done()

        for i in range(10):
            work_queue.put(None)
            t = threading.Thread(target=send_sync_request, args=(i,))
            t.daemon = True
            t.start()

        work_queue.join()


def test_send_status_request_network(mock_server, backend_interface):
>>>>>>> 8619b2df
    mock_server.ctx["rate_limited_times"] = 3

    with backend_interface() as interface:
        interface.publish_files({"files": [("test.txt", "live")]})

        status_resp = interface.communicate_network_status()
        assert status_resp is not None
        assert len(status_resp.network_responses) > 0
        assert status_resp.network_responses[0].http_status_code == 429


def test_resume_success(mocked_run, test_settings, mock_server, backend_interface):
    test_settings.resume = "allow"
    mock_server.ctx["resume"] = True
    with backend_interface(initial_run=False) as interface:
        run_result = interface.communicate_run(mocked_run)
        assert run_result.HasField("error") is False
        assert run_result.run.starting_step == 16


def test_resume_error_never(mocked_run, test_settings, mock_server, backend_interface):
    test_settings.resume = "never"
    mock_server.ctx["resume"] = True
    with backend_interface(initial_run=False) as interface:
        run_result = interface.communicate_run(mocked_run)
        assert run_result.HasField("error")
        assert (
            run_result.error.message
            == "resume='never' but run (%s) exists" % mocked_run.id
        )


def test_resume_error_must(mocked_run, test_settings, mock_server, backend_interface):
    test_settings.resume = "must"
    mock_server.ctx["resume"] = False
    with backend_interface(initial_run=False) as interface:
        run_result = interface.communicate_run(mocked_run)
        assert run_result.HasField("error")
        assert (
            run_result.error.message
            == "resume='must' but run (%s) doesn't exist" % mocked_run.id
        )


def test_save_live_existing_file(mocked_run, mock_server, backend_interface):
    with backend_interface() as interface:
        with open(os.path.join(mocked_run.dir, "test.txt"), "w") as f:
            f.write("TEST TEST")
        interface.publish_files({"files": [("test.txt", "live")]})

    assert len(mock_server.ctx["storage?file=test.txt"]) == 1
    assert any(
        [
            "test.txt" in request_dict.get("uploaded", [])
            for request_dict in mock_server.ctx["file_stream"]
        ]
    )


def test_save_live_write_after_policy(mocked_run, mock_server, backend_interface):
    with backend_interface() as interface:
        interface.publish_files({"files": [("test.txt", "live")]})
        with open(os.path.join(mocked_run.dir, "test.txt"), "w") as f:
            f.write("TEST TEST")

    assert len(mock_server.ctx["storage?file=test.txt"]) == 1


def test_preempting_sent_to_server(mocked_run, mock_server, backend_interface):
    with backend_interface() as interface:
        interface.publish_preempting()
    assert any(
        [
            "preempting" in request_dict
            for request_dict in mock_server.ctx["file_stream"]
        ]
    )


def test_save_live_multi_write(mocked_run, mock_server, backend_interface):
    with backend_interface() as interface:
        interface.publish_files({"files": [("test.txt", "live")]})
        test_file = os.path.join(mocked_run.dir, "test.txt")
        with open(test_file, "w") as f:
            f.write("TEST TEST")
        # File system polling happens every second
        time.sleep(1.5)
        with open(test_file, "w") as f:
            f.write("TEST TEST TEST TEST")

    assert len(mock_server.ctx["storage?file=test.txt"]) == 2


def test_save_live_glob_multi_write(mocked_run, mock_server, mocker, backend_interface):
    def mock_min_size(self, size):
        return 1

    mocker.patch("wandb.filesync.dir_watcher.PolicyLive.RATE_LIMIT_SECONDS", 1)
    mocker.patch(
        "wandb.filesync.dir_watcher.PolicyLive.min_wait_for_size", mock_min_size
    )

    with backend_interface() as interface:
        interface.publish_files({"files": [("checkpoints/*", "live")]})
        mkdir_exists_ok(os.path.join(mocked_run.dir, "checkpoints"))
        test_file_1 = os.path.join(mocked_run.dir, "checkpoints", "test_1.txt")
        test_file_2 = os.path.join(mocked_run.dir, "checkpoints", "test_2.txt")
        # To debug this test adds some prints to the dir_watcher.py _on_file_* handlers
        print("Wrote file 1")
        with open(test_file_1, "w") as f:
            f.write("TEST TEST")
        time.sleep(2)
        print("Wrote file 1 2nd time")
        with open(test_file_1, "w") as f:
            f.write("TEST TEST TEST TEST")
        # File system polling happens every second
        time.sleep(1.5)
        print("Wrote file 2")
        with open(test_file_2, "w") as f:
            f.write("TEST TEST TEST TEST")
        print("Wrote file 1 3rd time")
        with open(test_file_1, "w") as f:
            f.write("TEST TEST TEST TEST TEST TEST")
        print("Stopping backend")

    print("Backend stopped")
    print(
        "CTX:", [(k, v) for k, v in mock_server.ctx.items() if k.startswith("storage")]
    )

    assert len(mock_server.ctx["storage?file=checkpoints/test_1.txt"]) == 3
    assert len(mock_server.ctx["storage?file=checkpoints/test_2.txt"]) == 1


def test_save_rename_file(mocked_run, mock_server, backend_interface):
    with backend_interface() as interface:
        interface.publish_files({"files": [("test.txt", "live")]})
        test_file = os.path.join(mocked_run.dir, "test.txt")
        with open(test_file, "w") as f:
            f.write("TEST TEST")
        # File system polling happens every second
        time.sleep(1.5)
        shutil.copy(test_file, test_file.replace("test.txt", "test-copy.txt"))

    assert len(mock_server.ctx["storage?file=test.txt"]) == 1
    assert len(mock_server.ctx["storage?file=test-copy.txt"]) == 1


def test_save_end_write_after_policy(mocked_run, mock_server, backend_interface):
    with backend_interface() as interface:
        interface.publish_files({"files": [("test.txt", "end")]})
        with open(os.path.join(mocked_run.dir, "test.txt"), "w") as f:
            f.write("TEST TEST")

    assert len(mock_server.ctx["storage?file=test.txt"]) == 1


def test_save_end_existing_file(mocked_run, mock_server, backend_interface):
    with backend_interface() as interface:
        with open(os.path.join(mocked_run.dir, "test.txt"), "w") as f:
            f.write("TEST TEST")
        interface.publish_files({"files": [("test.txt", "end")]})

    assert len(mock_server.ctx["storage?file=test.txt"]) == 1


def test_save_end_multi_write(mocked_run, mock_server, backend_interface):
    with backend_interface() as interface:
        interface.publish_files({"files": [("test.txt", "end")]})
        test_file = os.path.join(mocked_run.dir, "test.txt")
        with open(test_file, "w") as f:
            f.write("TEST TEST")
        # File system polling happens every second
        time.sleep(1.5)
        with open(test_file, "w") as f:
            f.write("TEST TEST TEST TEST")

    assert len(mock_server.ctx["storage?file=test.txt"]) == 1


def test_save_now_write_after_policy(mocked_run, mock_server, backend_interface):
    with backend_interface() as interface:
        interface.publish_files({"files": [("test.txt", "now")]})
        with open(os.path.join(mocked_run.dir, "test.txt"), "w") as f:
            f.write("TEST TEST")

    assert len(mock_server.ctx["storage?file=test.txt"]) == 1


def test_save_now_existing_file(mocked_run, mock_server, backend_interface):
    with backend_interface() as interface:
        with open(os.path.join(mocked_run.dir, "test.txt"), "w") as f:
            f.write("TEST TEST")
        interface.publish_files({"files": [("test.txt", "now")]})

    assert len(mock_server.ctx["storage?file=test.txt"]) == 1


def test_save_now_multi_write(mocked_run, mock_server, backend_interface):
    with backend_interface() as interface:
        interface.publish_files({"files": [("test.txt", "now")]})
        test_file = os.path.join(mocked_run.dir, "test.txt")
        with open(test_file, "w") as f:
            f.write("TEST TEST")
        # File system polling happens every second
        time.sleep(1.5)
        with open(test_file, "w") as f:
            f.write("TEST TEST TEST TEST")

    assert len(mock_server.ctx["storage?file=test.txt"]) == 1


def test_save_glob_multi_write(mocked_run, mock_server, backend_interface):
    with backend_interface() as interface:
        interface.publish_files({"files": [("checkpoints/*", "now")]})
        mkdir_exists_ok(os.path.join(mocked_run.dir, "checkpoints"))
        test_file_1 = os.path.join(mocked_run.dir, "checkpoints", "test_1.txt")
        test_file_2 = os.path.join(mocked_run.dir, "checkpoints", "test_2.txt")
        print("Wrote file 1")
        with open(test_file_1, "w") as f:
            f.write("TEST TEST")
        # File system polling happens every second
        time.sleep(1.5)
        print("Wrote file 2")
        with open(test_file_2, "w") as f:
            f.write("TEST TEST TEST TEST")
        time.sleep(1.5)
        print("Stopping backend")

    print("Backend stopped")
    print(
        "CTX", [(k, v) for k, v in mock_server.ctx.items() if k.startswith("storage")]
    )
    assert len(mock_server.ctx["storage?file=checkpoints/test_1.txt"]) == 1
    assert len(mock_server.ctx["storage?file=checkpoints/test_2.txt"]) == 1


def test_save_now_relative_path(mocked_run, mock_server, backend_interface):
    with backend_interface() as interface:
        interface.publish_files({"files": [("foo/test.txt", "now")]})
        test_file = os.path.join(mocked_run.dir, "foo", "test.txt")
        mkdir_exists_ok(os.path.dirname(test_file))
        with open(test_file, "w") as f:
            f.write("TEST TEST")

    print("DAMN DUDE", mock_server.ctx)
    assert len(mock_server.ctx["storage?file=foo/test.txt"]) == 1


def test_save_now_twice(mocked_run, mock_server, backend_interface):
    with backend_interface() as interface:
        file_path = os.path.join("foo", "test.txt")
        interface.publish_files({"files": [(file_path, "now")]})
        test_file = os.path.join(mocked_run.dir, file_path)
        mkdir_exists_ok(os.path.dirname(test_file))
        with open(test_file, "w") as f:
            f.write("TEST TEST")
        time.sleep(1.5)
        with open(test_file, "w") as f:
            f.write("TEST TEST TEST TEST")
        interface.publish_files({"files": [(file_path, "now")]})

    print("DAMN DUDE", mock_server.ctx)
    assert len(mock_server.ctx["storage?file=foo/test.txt"]) == 2


def test_output(mocked_run, mock_server, backend_interface):
    with backend_interface() as interface:
        for i in range(100):
            interface.publish_output("stdout", "\rSome recurring line")
        interface.publish_output("stdout", "\rFinal line baby\n")

    print("DUDE!", mock_server.ctx)
    stream = first_filestream(mock_server.ctx)
    assert "Final line baby" in stream["files"]["output.log"]["content"][0]


def test_sync_spell_run(mocked_run, mock_server, backend_interface, parse_ctx):
    try:
        os.environ["SPELL_RUN_URL"] = "https://spell.run/foo"
        with backend_interface() as interface:
            pass
        print("CTX", mock_server.ctx)
        ctx = parse_ctx(mock_server.ctx)
        assert ctx.config["_wandb"]["value"]["spell_url"] == "https://spell.run/foo"
        # Check that we pinged spells API
        assert mock_server.ctx["spell_data"] == {
            "access_token": None,
            "url": "{}/mock_server_entity/test/runs/{}".format(
                mocked_run._settings.base_url, mocked_run.id
            ),
        }
    finally:
        del os.environ["SPELL_RUN_URL"]


def test_upgrade_upgraded(
    mocked_run, mock_server, backend_interface, restore_version,
):
    wandb.__version__ = "0.0.6"
    wandb.__hack_pypi_latest_version__ = "0.0.8"
    with backend_interface(initial_run=False) as interface:
        ret = interface.communicate_check_version()
        assert ret
        assert (
            ret.upgrade_message
            == "wandb version 0.0.8 is available!  To upgrade, please run:\n $ pip install wandb --upgrade"
        )
        assert not ret.delete_message
        assert not ret.yank_message

        # We need a run to cleanly shutdown backend
        run_result = interface.communicate_run(mocked_run)
        assert run_result.HasField("error") is False


def test_upgrade_yanked(
    mocked_run, mock_server, backend_interface, restore_version,
):
    wandb.__version__ = "0.0.2"
    wandb.__hack_pypi_latest_version__ = "0.0.8"
    with backend_interface(initial_run=False) as interface:
        ret = interface.communicate_check_version()
        assert ret
        assert (
            ret.upgrade_message
            == "wandb version 0.0.8 is available!  To upgrade, please run:\n $ pip install wandb --upgrade"
        )
        assert not ret.delete_message
        assert (
            ret.yank_message
            == "wandb version 0.0.2 has been recalled!  Please upgrade."
        )

        # We need a run to cleanly shutdown backend
        run_result = interface.communicate_run(mocked_run)
        assert run_result.HasField("error") is False


def test_upgrade_yanked_message(
    mocked_run, mock_server, backend_interface, restore_version,
):
    wandb.__version__ = "0.0.3"
    wandb.__hack_pypi_latest_version__ = "0.0.8"
    with backend_interface(initial_run=False) as interface:
        ret = interface.communicate_check_version()
        assert ret
        assert (
            ret.upgrade_message
            == "wandb version 0.0.8 is available!  To upgrade, please run:\n $ pip install wandb --upgrade"
        )
        assert not ret.delete_message
        assert (
            ret.yank_message
            == "wandb version 0.0.3 has been recalled!  (just cuz)  Please upgrade."
        )

        # We need a run to cleanly shutdown backend
        run_result = interface.communicate_run(mocked_run)
        assert run_result.HasField("error") is False


def test_upgrade_removed(
    mocked_run, mock_server, backend_interface, restore_version,
):
    wandb.__version__ = "0.0.4"
    wandb.__hack_pypi_latest_version__ = "0.0.8"
    with backend_interface(initial_run=False) as interface:
        ret = interface.communicate_check_version()
        assert ret
        assert (
            ret.upgrade_message
            == "wandb version 0.0.8 is available!  To upgrade, please run:\n $ pip install wandb --upgrade"
        )
        assert (
            ret.delete_message
            == "wandb version 0.0.4 has been retired!  Please upgrade."
        )
        assert not ret.yank_message

        # We need a run to cleanly shutdown backend
        run_result = interface.communicate_run(mocked_run)
        assert run_result.HasField("error") is False


# TODO: test other sender methods<|MERGE_RESOLUTION|>--- conflicted
+++ resolved
@@ -27,32 +27,6 @@
 def test_parallel_requests(mock_server, backend_interface):
     mock_server.ctx["stopped"] = True
     work_queue = queue.Queue()
-<<<<<<< HEAD
-    start_backend()
-
-    def send_sync_request(i):
-        work_queue.get()
-        if i % 3 == 0:
-            status_resp = internal_sender.communicate_stop_status()
-            assert status_resp is not None
-            assert status_resp.run_should_stop
-        elif i % 3 == 2:
-            summary_resp = internal_sender.communicate_get_summary()
-            assert summary_resp is not None
-            assert hasattr(summary_resp, "item")
-        work_queue.task_done()
-
-    for i in range(10):
-        work_queue.put(None)
-        t = threading.Thread(target=send_sync_request, args=(i,))
-        t.daemon = True
-        t.start()
-
-    work_queue.join()
-
-
-def test_send_status_request_network(mock_server, internal_sender, start_backend):
-=======
 
     with backend_interface() as interface:
 
@@ -78,7 +52,6 @@
 
 
 def test_send_status_request_network(mock_server, backend_interface):
->>>>>>> 8619b2df
     mock_server.ctx["rate_limited_times"] = 3
 
     with backend_interface() as interface:
