#
# -*- coding: utf-8 -*-
"""Defines wandb.init() and associated classes and methods.

`wandb.init()` indicates the beginning of a new run. In an ML training pipeline,
you could add `wandb.init()` to the beginning of your training script as well as
your evaluation script, and each step would be tracked as a run in W&B.

For more on using `wandb.init()`, including code snippets, check out our
[guide and FAQs](https://docs.wandb.ai/guides/track/launch).
"""

from __future__ import print_function

import datetime
import logging
import os
import platform
import sys
import tempfile
import time
import traceback
from typing import Any, Dict, Optional, Sequence, Union

import shortuuid  # type: ignore
import six
import wandb
from wandb import trigger
from wandb.errors import UsageError
from wandb.integration import sagemaker
from wandb.integration.magic import magic_install
from wandb.util import sentry_exc

from . import wandb_login, wandb_setup
from .backend.backend import Backend
from .lib import filesystem, ipython, module, multiprocess, reporting, telemetry
from .lib import RunDisabled, SummaryDisabled
from .wandb_helper import parse_config
from .wandb_run import Run, TeardownHook, TeardownStage
from .wandb_settings import Settings


logger = None  # logger configured during wandb.init()


def _set_logger(log_object):
    """Configure module logger."""
    global logger
    logger = log_object


def online_status(*args, **kwargs):
    pass


def _huggingface_version():
    if "transformers" in sys.modules:
        trans = wandb.util.get_module("transformers")
        if hasattr(trans, "__version__"):
            return trans.__version__
    return None


class _WandbInit(object):
    def __init__(self):
        self.kwargs = None
        self.settings = None
        self.sweep_config = None
        self.config = None
        self.run = None
        self.backend = None

        self._teardown_hooks = []
        self._wl = None
        self._reporter = None
        self._use_sagemaker = None

        self._set_init_name = None
        self._set_init_tags = None
        self._set_init_id = None
        self._set_init_config = None
        self.notebook = None

    def setup(self, kwargs) -> None:
        """Completes setup for `wandb.init()`.

        This includes parsing all arguments, applying them with settings and enabling logging.
        """
        self.kwargs = kwargs

        self._wl = wandb_setup._setup()
        # Make sure we have a logger setup (might be an early logger)
        _set_logger(self._wl._get_logger())

        # Start with settings from wandb library singleton
        settings: Settings = self._wl._clone_settings()
        settings_param = kwargs.pop("settings", None)
        if settings_param:
            settings._apply_settings(settings_param)

        self._reporter = reporting.setup_reporter(
            settings=settings.duplicate().freeze()
        )

        sm_config: Dict = (
            {} if settings.sagemaker_disable else sagemaker.parse_sm_config()
        )
        if sm_config:
            sm_api_key = sm_config.get("wandb_api_key", None)
            sm_run, sm_env = sagemaker.parse_sm_resources()
            if sm_env:
                if sm_api_key:
                    sm_env["WANDB_API_KEY"] = sm_api_key
                settings._apply_environ(sm_env)
                wandb.setup(settings=settings)
            settings._apply_setup(sm_run)
            self._use_sagemaker = True
        self._set_init_telemetry_attrs(kwargs)
        # Remove parameters that are not part of settings
        init_config = kwargs.pop("config", None) or dict()

        config_include_keys = kwargs.pop("config_include_keys", None)
        config_exclude_keys = kwargs.pop("config_exclude_keys", None)

        # Add deprecation message once we can better track it and document alternatives
        # if config_include_keys or config_exclude_keys:
        #     wandb.termwarn(
        #       "config_include_keys and config_exclude_keys are deprecated:"
        #       " use config=wandb.helper.parse_config(config_object, include=('key',))"
        #       " or config=wandb.helper.parse_config(config_object, exclude=('key',))"
        #     )

        init_config = parse_config(
            init_config, include=config_include_keys, exclude=config_exclude_keys
        )

        # merge config with sweep or sm (or config file)
        self.sweep_config = self._wl._sweep_config or dict()
        self.config = dict()
        for config_data in sm_config, self._wl._config, init_config:
            if not config_data:
                continue
            for k, v in config_data.items():
                self.config.setdefault(k, v)

        monitor_gym = kwargs.pop("monitor_gym", None)
        if monitor_gym and len(wandb.patched["gym"]) == 0:
            wandb.gym.monitor()

        tensorboard = kwargs.pop("tensorboard", None)
        sync_tensorboard = kwargs.pop("sync_tensorboard", None)
        if tensorboard or sync_tensorboard and len(wandb.patched["tensorboard"]) == 0:
            wandb.tensorboard.patch()

        magic = kwargs.get("magic")
        if magic not in (None, False):
            magic_install(kwargs)

        # handle login related parameters as these are applied to global state
        anonymous = kwargs.pop("anonymous", None)
        force = kwargs.pop("force", None)

        # TODO: move above parameters into apply_init_login
        settings._apply_init_login(kwargs)

<<<<<<< HEAD
        # TODO: Should we assume login isnt needed?  would be nice if login knew the settings
        attach_intent = False
        if "attach" in kwargs:
            attach_intent = True

        if not settings._offline and not settings._noop and not attach_intent:
            wandb_login._login(anonymous=anonymous, force=force, _disable_warning=True)
=======
        if not settings._offline and not settings._noop:
            wandb_login._login(
                anonymous=anonymous,
                force=force,
                _disable_warning=True,
                _silent=(settings._quiet or settings._silent) is True,
            )
>>>>>>> 12b86f78

        # apply updated global state after login was handled
        settings._apply_settings(wandb.setup()._settings)

        # get status of code saving before applying user settings
        save_code_pre_user_settings = settings["save_code"]

        settings._apply_init(kwargs)
        if not settings._offline and not settings._noop:
            user_settings = self._wl._load_user_settings()
            settings._apply_user(user_settings)

        # ensure that user settings don't set saving to true
        # if user explicitly set these to false
        if save_code_pre_user_settings is False:
            settings.update({"save_code": False})

        # TODO(jhr): should this be moved? probably.
        d = dict(_start_time=time.time(), _start_datetime=datetime.datetime.now(),)
        settings.update(d)

        if not settings._noop:
            self._log_setup(settings)

            if settings._jupyter:
                self._jupyter_setup(settings)

            if (
                not settings._attach_id
                and multiprocess.is_likely_multiprocessing_process()
            ):
                wandb.termwarn(
                    "Detected wandb.init() called from multiprocessing process: See http://wandb.me/client-"
                )

                multiprocess.install_exit_handler()

        self.settings = settings.freeze()

    def teardown(self):
        # TODO: currently this is only called on failed wandb.init attempts
        # normally this happens on the run object
        logger.info("tearing down wandb.init")
        for hook in self._teardown_hooks:
            hook.call()

    def _enable_logging(self, log_fname, run_id=None):
        """Enables logging to the global debug log.

        This adds a run_id to the log, in case of muliple processes on the same machine.
        Currently there is no way to disable logging after it's enabled.
        """
        handler = logging.FileHandler(log_fname)
        handler.setLevel(logging.INFO)

        class WBFilter(logging.Filter):
            def filter(self, record):
                record.run_id = run_id
                return True

        if run_id:
            formatter = logging.Formatter(
                "%(asctime)s %(levelname)-7s %(threadName)-10s:%(process)d "
                "[%(run_id)s:%(filename)s:%(funcName)s():%(lineno)s] %(message)s"
            )
        else:
            formatter = logging.Formatter(
                "%(asctime)s %(levelname)-7s %(threadName)-10s:%(process)d "
                "[%(filename)s:%(funcName)s():%(lineno)s] %(message)s"
            )

        handler.setFormatter(formatter)
        if run_id:
            handler.addFilter(WBFilter())
        logger.propagate = False
        logger.addHandler(handler)
        # TODO: make me configurable
        logger.setLevel(logging.DEBUG)
        self._teardown_hooks.append(
            TeardownHook(
                lambda: (handler.close(), logger.removeHandler(handler)),
                TeardownStage.LATE,
            )
        )

    def _safe_symlink(self, base, target, name, delete=False):
        # TODO(jhr): do this with relpaths, but i cant figure it out on no sleep
        if not hasattr(os, "symlink"):
            return

        pid = os.getpid()
        tmp_name = os.path.join(base, "%s.%d" % (name, pid))

        if delete:
            try:
                os.remove(os.path.join(base, name))
            except OSError:
                pass
        target = os.path.relpath(target, base)
        try:
            os.symlink(target, tmp_name)
            os.rename(tmp_name, os.path.join(base, name))
        except OSError:
            pass

    def _pause_backend(self):
        if self.backend is not None:
            logger.info("pausing backend")
            # Attempt to save the code on every execution
            if self.notebook.save_ipynb():
                res = self.run.log_code(root=None)
                logger.info("saved code: %s", res)
            self.backend.interface.publish_pause()

    def _resume_backend(self):
        if self.backend is not None:
            logger.info("resuming backend")
            self.backend.interface.publish_resume()

    def _jupyter_teardown(self):
        """Teardown hooks and display saving, called with wandb.finish."""
        ipython = self.notebook.shell
        self.notebook.save_history()
        if self.notebook.save_ipynb():
            res = self.run.log_code(root=None)
            logger.info("saved code and history: %s", res)
        logger.info("cleaning up jupyter logic")
        # because of how we bind our methods we manually find them to unregister
        for hook in ipython.events.callbacks["pre_run_cell"]:
            if "_resume_backend" in hook.__name__:
                ipython.events.unregister("pre_run_cell", hook)
        for hook in ipython.events.callbacks["post_run_cell"]:
            if "_pause_backend" in hook.__name__:
                ipython.events.unregister("post_run_cell", hook)
        ipython.display_pub.publish = ipython.display_pub._orig_publish
        del ipython.display_pub._orig_publish

    def _jupyter_setup(self, settings):
        """Add hooks, and session history saving."""
        self.notebook = wandb.jupyter.Notebook(settings)
        ipython = self.notebook.shell

        # Monkey patch ipython publish to capture displayed outputs
        if not hasattr(ipython.display_pub, "_orig_publish"):
            logger.info("configuring jupyter hooks %s", self)
            ipython.display_pub._orig_publish = ipython.display_pub.publish
            # Registering resume and pause hooks

            ipython.events.register("pre_run_cell", self._resume_backend)
            ipython.events.register("post_run_cell", self._pause_backend)
            self._teardown_hooks.append(
                TeardownHook(self._jupyter_teardown, TeardownStage.EARLY)
            )

        def publish(data, metadata=None, **kwargs):
            ipython.display_pub._orig_publish(data, metadata=metadata, **kwargs)
            self.notebook.save_display(
                ipython.execution_count, {"data": data, "metadata": metadata}
            )

        ipython.display_pub.publish = publish

    def _log_setup(self, settings):
        """Sets up logging from settings."""
        filesystem._safe_makedirs(os.path.dirname(settings.log_user))
        filesystem._safe_makedirs(os.path.dirname(settings.log_internal))
        filesystem._safe_makedirs(os.path.dirname(settings.sync_file))
        filesystem._safe_makedirs(settings.files_dir)
        filesystem._safe_makedirs(settings._tmp_code_dir)

        if settings.symlink:
            self._safe_symlink(
                os.path.dirname(settings.sync_symlink_latest),
                os.path.dirname(settings.sync_file),
                os.path.basename(settings.sync_symlink_latest),
                delete=True,
            )
            self._safe_symlink(
                os.path.dirname(settings.log_symlink_user),
                settings.log_user,
                os.path.basename(settings.log_symlink_user),
                delete=True,
            )
            self._safe_symlink(
                os.path.dirname(settings.log_symlink_internal),
                settings.log_internal,
                os.path.basename(settings.log_symlink_internal),
                delete=True,
            )

        _set_logger(logging.getLogger("wandb"))
        self._enable_logging(settings.log_user)

        self._wl._early_logger_flush(logger)
        logger.info("Logging user logs to {}".format(settings.log_user))
        logger.info("Logging internal logs to {}".format(settings.log_internal))

    def _make_run_disabled(self) -> RunDisabled:
        drun = RunDisabled()
        drun.config = wandb.wandb_sdk.wandb_config.Config()
        drun.config.update(self.sweep_config)
        drun.config.update(self.config)
        drun.summary = SummaryDisabled()
        drun.log = lambda data, *_, **__: drun.summary.update(data)
        drun.finish = lambda *_, **__: module.unset_globals()
        drun.step = 0
        drun.resumed = False
        drun.disabled = True
        drun.id = shortuuid.uuid()
        drun.name = "dummy-" + drun.id
        drun.dir = tempfile.gettempdir()
        module.set_global(
            run=drun,
            config=drun.config,
            log=drun.log,
            summary=drun.summary,
            save=drun.save,
            use_artifact=drun.use_artifact,
            log_artifact=drun.log_artifact,
            define_metric=drun.define_metric,
            plot_table=drun.plot_table,
            alert=drun.alert,
        )
        return drun

    def init(self) -> Union[Run, RunDisabled, None]:  # noqa: C901
        assert logger
        logger.info("calling init triggers")
        trigger.call("on_init", **self.kwargs)
        s = self.settings
        sweep_config = self.sweep_config
        config = self.config
        logger.info(
            "wandb.init called with sweep_config: {}\nconfig: {}".format(
                sweep_config, config
            )
        )
        if s._noop:
            return self._make_run_disabled()
        if s.reinit or (s._jupyter and s.reinit is not False):
            if len(self._wl._global_run_stack) > 0:
                if len(self._wl._global_run_stack) > 1:
                    wandb.termwarn(
                        "If you want to track multiple runs concurrently in wandb you should use multi-processing not threads"  # noqa: E501
                    )

                last_id = self._wl._global_run_stack[-1]._run_id
                logger.info(
                    "re-initializing run, found existing run on stack: {}".format(
                        last_id
                    )
                )
                jupyter = s._jupyter and not s._silent and ipython.in_jupyter()
                if jupyter:
                    ipython.display_html(
                        "Finishing last run (ID:{}) before initializing another...".format(
                            last_id
                        )
                    )

                self._wl._global_run_stack[-1].finish()

                if jupyter:
                    ipython.display_html(
                        "Successfully finished last run (ID:{}). Initializing new run:<br/>".format(
                            last_id
                        )
                    )
        elif isinstance(wandb.run, Run):
            if wandb.run._init_pid == os.getpid():
                logger.info("wandb.init() called when a run is still active")
                return wandb.run
            elif s._concurrency and not s._attach_id:
                logger.error(
                    "wandb.init() called when a run is still active. Unsafe mp usage."
                )
                return wandb.run

        if s._attach_id and not s._concurrency:
            wandb.termwarn(
                "Must use 'concurrency' feature to use `wandb.init(attach=)` See: http://wandb.me/"
            )

        logger.info("starting backend")

        backend = Backend(settings=s)
        backend.ensure_launched()
        backend.server_connect()
        logger.info("backend started and connected")
        # Make sure we are logged in
        # wandb_login._login(_backend=backend, _settings=self.settings)

        # resuming needs access to the server, check server_status()?

        run = Run(config=config, settings=s, sweep_config=sweep_config)

        # probe the active start method
        active_start_method: Optional[str] = None
        if s.start_method == "thread":
            active_start_method = s.start_method
        else:
            get_start_fn = getattr(backend._multiprocessing, "get_start_method", None)
            active_start_method = get_start_fn() if get_start_fn else None

        # Populate intial telemetry
        with telemetry.context(run=run) as tel:
            tel.cli_version = wandb.__version__
            tel.python_version = platform.python_version()
            hf_version = _huggingface_version()
            if hf_version:
                tel.huggingface_version = hf_version
            if s._jupyter:
                tel.env.jupyter = True
            if s._kaggle:
                tel.env.kaggle = True
            if s._windows:
                tel.env.windows = True
            run._telemetry_imports(tel.imports_init)
            if self._use_sagemaker:
                tel.feature.sagemaker = True
            if self._set_init_config:
                tel.feature.set_init_config = True
            if self._set_init_name:
                tel.feature.set_init_name = True
            if self._set_init_id:
                tel.feature.set_init_id = True
            if self._set_init_tags:
                tel.feature.set_init_tags = True

            if self.settings.launch:
                tel.feature.launch = True

            if active_start_method == "spawn":
                tel.env.start_spawn = True
            elif active_start_method == "fork":
                tel.env.start_fork = True
            elif active_start_method == "forkserver":
                tel.env.start_forkserver = True
            elif active_start_method == "thread":
                tel.env.start_thread = True

        if not s.label_disable:
            if self.notebook:
                run._label_probe_notebook(self.notebook)
            else:
                run._label_probe_main()

        logger.info("updated telemetry")

        run._set_library(self._wl)
        run._set_backend(backend)
        run._set_reporter(self._reporter)
        run._set_teardown_hooks(self._teardown_hooks)
        # TODO: pass mode to backend
        # run_synced = None

        backend._hack_set_run(run)
        assert backend.interface
        backend.interface.publish_header()

        if s._offline:
            with telemetry.context(run=run) as tel:
                tel.feature.offline = True
            run_proto = backend.interface._make_run(run)
            backend.interface._publish_run(run_proto)
            run._set_run_obj_offline(run_proto)
            if s.resume:
                wandb.termwarn(
                    f"`resume` will be ignored since W&B syncing is set to `offline`. Starting a new run with run id {run.id}."
                )
        else:
            logger.info("communicating current version")
            check = backend.interface.communicate_check_version(
                current_version=wandb.__version__
            )
            if check:
                logger.info("got version response {}".format(check))
                if check.upgrade_message:
                    run._set_upgraded_version_message(check.upgrade_message)
                if check.delete_message:
                    run._set_deleted_version_message(check.delete_message)
                if check.yank_message:
                    run._set_yanked_version_message(check.yank_message)
            run._on_init()
        if not s._offline and s._attach_id:
            resp = backend.interface.communicate_attach(s._attach_id)
            if not resp:
                raise UsageError("problem")
            if resp and resp.error and resp.error.message:
                raise UsageError("bad: {}".format(resp.error.message))
            run._set_run_obj(resp.run)
        if not s._offline and not s._attach_id:
            logger.info("communicating run to backend with 30 second timeout")
            ret = backend.interface.communicate_run(run, timeout=30)

            error_message: Optional[str] = None
            if not ret:
                logger.error("backend process timed out")
                error_message = "Error communicating with wandb process"
                if active_start_method != "fork":
                    error_message += "\ntry: wandb.init(settings=wandb.Settings(start_method='fork'))"
                    error_message += "\nor:  wandb.init(settings=wandb.Settings(start_method='thread'))"
                    error_message += "\nFor more info see: https://docs.wandb.ai/library/init#init-start-error"
            if ret and ret.error:
                error_message = ret.error.message
            if error_message:
                logger.error("encountered error: {}".format(error_message))

                # Shutdown the backend and get rid of the logger
                # we don't need to do console cleanup at this point
                backend.cleanup()
                self.teardown()
                raise UsageError(error_message)
            assert ret and ret.run
            if ret.run.resumed:
                logger.info("run resumed")
                with telemetry.context(run=run) as tel:
                    tel.feature.resumed = True
            run._set_run_obj(ret.run)

        logger.info("starting run threads in backend")
        # initiate run (stats and metadata probing)
        run_obj = run._run_obj or run._run_obj_offline
        assert backend.interface
        assert run_obj
        _ = backend.interface.communicate_run_start(run_obj)

        self._wl._global_run_stack.append(run)
        self.run = run
        self.backend = backend
        module.set_global(
            run=run,
            config=run.config,
            log=run.log,
            summary=run.summary,
            save=run.save,
            use_artifact=run.use_artifact,
            log_artifact=run.log_artifact,
            define_metric=run.define_metric,
            plot_table=run.plot_table,
            alert=run.alert,
            mark_preempting=run.mark_preempting,
        )
        self._reporter.set_context(run=run)
        run._on_start()

        run._freeze()
        logger.info("run started, returning control to user process")
        return run

    def _set_init_telemetry_attrs(self, kwargs):
        # config not set here because the
        if kwargs.get("name"):
            self._set_init_name = True
        if kwargs.get("id"):
            self._set_init_id = True
        if kwargs.get("tags"):
            self._set_init_tags = True
        if kwargs.get("config"):
            self._set_init_config = True


def getcaller():
    # py2 doesnt have stack_info
    # src, line, func, stack = logger.findCaller(stack_info=True)
    src, line, func = logger.findCaller()[:3]
    print("Problem at:", src, line, func)


def init(
    job_type: Optional[str] = None,
    dir=None,
    config: Union[Dict, str, None] = None,
    project: Optional[str] = None,
    entity: Optional[str] = None,
    reinit: bool = None,
    tags: Optional[Sequence] = None,
    group: Optional[str] = None,
    name: Optional[str] = None,
    notes: Optional[str] = None,
    magic: Union[dict, str, bool] = None,
    config_exclude_keys=None,
    config_include_keys=None,
    anonymous: Optional[str] = None,
    mode: Optional[str] = None,
    allow_val_change: Optional[bool] = None,
    resume: Optional[Union[bool, str]] = None,
    force: Optional[bool] = None,
    tensorboard=None,  # alias for sync_tensorboard
    sync_tensorboard=None,
    monitor_gym=None,
    save_code=None,
    id=None,
    settings: Union[Settings, Dict[str, Any], None] = None,
    attach: str = None,
) -> Union[Run, RunDisabled, None]:
    """Starts a new run to track and log to W&B.

    In an ML training pipeline, you could add `wandb.init()`
    to the beginning of your training script as well as your evaluation
    script, and each piece would be tracked as a run in W&B.

    `wandb.init()` spawns a new background process to log data to a run, and it
    also syncs data to wandb.ai by default so you can see live visualizations.
    Call `wandb.init()` to start a run before logging data with `wandb.log()`.

    `wandb.init()` returns a run object, and you can also access the run object
    with `wandb.run`.

    At the end of your script, we will automatically call `wandb.finish` to
    finalize and cleanup the run. However, if you call `wandb.init` from a
    child process, you must explicitly call `wandb.finish` at the end of the
    child process.

    For more on using `wandb.init()`, including code snippets, check out our
    [guide and FAQs](https://docs.wandb.ai/guides/track/launch).

    Arguments:
        project: (str, optional) The name of the project where you're sending
            the new run. If the project is not specified, the run is put in an
            "Uncategorized" project.
        entity: (str, optional) An entity is a username or team name where
            you're sending runs. This entity must exist before you can send runs
            there, so make sure to create your account or team in the UI before
            starting to log runs.
            If you don't specify an entity, the run will be sent to your default
            entity, which is usually your username. Change your default entity
            in [your settings](https://wandb.ai/settings) under "default location
            to create new projects".
        config: (dict, argparse, absl.flags, str, optional)
            This sets `wandb.config`, a dictionary-like object for saving inputs
            to your job, like hyperparameters for a model or settings for a data
            preprocessing job. The config will show up in a table in the UI that
            you can use to group, filter, and sort runs. Keys should not contain
            `.` in their names, and values should be under 10 MB.
            If dict, argparse or absl.flags: will load the key value pairs into
                the `wandb.config` object.
            If str: will look for a yaml file by that name, and load config from
                that file into the `wandb.config` object.
        save_code: (bool, optional) Turn this on to save the main script or
            notebook to W&B. This is valuable for improving experiment
            reproducibility and to diff code across experiments in the UI. By
            default this is off, but you can flip the default behavior to on
            in [your settings page](https://wandb.ai/settings).
        group: (str, optional) Specify a group to organize individual runs into
            a larger experiment. For example, you might be doing cross
            validation, or you might have multiple jobs that train and evaluate
            a model against different test sets. Group gives you a way to
            organize runs together into a larger whole, and you can toggle this
            on and off in the UI. For more details, see our
            [guide to grouping runs](https://docs.wandb.com/library/grouping).
        job_type: (str, optional) Specify the type of run, which is useful when
            you're grouping runs together into larger experiments using group.
            For example, you might have multiple jobs in a group, with job types
            like train and eval. Setting this makes it easy to filter and group
            similar runs together in the UI so you can compare apples to apples.
        tags: (list, optional) A list of strings, which will populate the list
            of tags on this run in the UI. Tags are useful for organizing runs
            together, or applying temporary labels like "baseline" or
            "production". It's easy to add and remove tags in the UI, or filter
            down to just runs with a specific tag.
        name: (str, optional) A short display name for this run, which is how
            you'll identify this run in the UI. By default we generate a random
            two-word name that lets you easily cross-reference runs from the
            table to charts. Keeping these run names short makes the chart
            legends and tables easier to read. If you're looking for a place to
            save your hyperparameters, we recommend saving those in config.
        notes: (str, optional) A longer description of the run, like a `-m` commit
            message in git. This helps you remember what you were doing when you
            ran this run.
        dir: (str, optional) An absolute path to a directory where metadata will
            be stored. When you call `download()` on an artifact, this is the
            directory where downloaded files will be saved. By default this is
            the `./wandb` directory.
        resume: (bool, str, optional) Sets the resuming behavior. Options:
            `"allow"`, `"must"`, `"never"`, `"auto"` or `None`. Defaults to `None`.
            Cases:
            - `None` (default): If the new run has the same ID as a previous run,
                this run overwrites that data.
            - `"auto"` (or `True`): if the preivous run on this machine crashed,
                automatically resume it. Otherwise, start a new run.
            - `"allow"`: if id is set with `init(id="UNIQUE_ID")` or
                `WANDB_RUN_ID="UNIQUE_ID"` and it is identical to a previous run,
                wandb will automatically resume the run with that id. Otherwise,
                wandb will start a new run.
            - `"never"`: if id is set with `init(id="UNIQUE_ID")` or
                `WANDB_RUN_ID="UNIQUE_ID"` and it is identical to a previous run,
                wandb will crash.
            - `"must"`: if id is set with `init(id="UNIQUE_ID")` or
                `WANDB_RUN_ID="UNIQUE_ID"` and it is identical to a previous run,
                wandb will automatically resume the run with the id. Otherwise
                wandb will crash.
            See [our guide to resuming runs](https://docs.wandb.com/library/advanced/resuming)
            for more.
        reinit: (bool, optional) Allow multiple `wandb.init()` calls in the same
            process. (default: `False`)
        magic: (bool, dict, or str, optional) The bool controls whether we try to
            auto-instrument your script, capturing basic details of your run
            without you having to add more wandb code. (default: `False`)
            You can also pass a dict, json string, or yaml filename.
        config_exclude_keys: (list, optional) string keys to exclude from
            `wandb.config`.
        config_include_keys: (list, optional) string keys to include in
            `wandb.config`.
        anonymous: (str, optional) Controls anonymous data logging. Options:
            - `"never"` (default): requires you to link your W&B account before
                tracking the run so you don't accidentally create an anonymous
                run.
            - `"allow"`: lets a logged-in user track runs with their account, but
                lets someone who is running the script without a W&B account see
                the charts in the UI.
            - `"must"`: sends the run to an anonymous account instead of to a
                signed-up user account.
        mode: (str, optional) Can be `"online"`, `"offline"` or `"disabled"`. Defaults to
            online.
        allow_val_change: (bool, optional) Whether to allow config values to
            change after setting the keys once. By default we throw an exception
            if a config value is overwritten. If you want to track something
            like a varying learning rate at multiple times during training, use
            `wandb.log()` instead. (default: `False` in scripts, `True` in Jupyter)
        force: (bool, optional) If `True`, this crashes the script if a user isn't
            logged in to W&B. If `False`, this will let the script run in offline
            mode if a user isn't logged in to W&B. (default: `False`)
        sync_tensorboard: (bool, optional) Synchronize wandb logs from tensorboard or
            tensorboardX and save the relevant events file. (default: `False`)
        monitor_gym: (bool, optional) Automatically log videos of environment when
            using OpenAI Gym. (default: `False`)
            See [our guide to this integration](https://docs.wandb.com/library/integrations/openai-gym).
        id: (str, optional) A unique ID for this run, used for resuming. It must
            be unique in the project, and if you delete a run you can't reuse
            the ID. Use the name field for a short descriptive name, or config
            for saving hyperparameters to compare across runs. The ID cannot
            contain special characters.
            See [our guide to resuming runs](https://docs.wandb.com/library/resuming).
            See https://docs.wandb.com/library/resuming
        attach: (str, optional) internal id used for multiprocess training.


    Examples:
        Basic usage
        ```
        wandb.init()
        ```

        Launch multiple runs from the same script
        ```
        for x in range(10):
            with wandb.init(project="my-projo") as run:
                for y in range(100):
                    run.log({"metric": x+y})
        ```

    Raises:
        Exception: if problem.

    Returns:
        A `Run` object.
    """
    wandb._assert_is_user_process()

    if resume is True:
        resume = "auto"  # account for changing resume interface, True and auto should behave the same

    kwargs = dict(locals())
    error_seen = None
    except_exit = None
    try:
        wi = _WandbInit()
        wi.setup(kwargs)
        except_exit = wi.settings._except_exit
        try:
            run = wi.init()
            except_exit = wi.settings._except_exit
        except (KeyboardInterrupt, Exception) as e:
            if not isinstance(e, KeyboardInterrupt):
                sentry_exc(e)
            if not (
                wandb.wandb_agent._is_running() and isinstance(e, KeyboardInterrupt)
            ):
                getcaller()
            assert logger
            if wi.settings.problem == "fatal":
                raise
            if wi.settings.problem == "warn":
                pass
            # TODO(jhr): figure out how to make this RunDummy
            run = None
    except UsageError as e:
        wandb.termerror(str(e))
        raise
    except KeyboardInterrupt as e:
        assert logger
        logger.warning("interrupted", exc_info=e)
        raise e
    except Exception as e:
        error_seen = e
        traceback.print_exc()
        assert logger
        logger.error("error", exc_info=e)
        # Need to build delay into this sentry capture because our exit hooks
        # mess with sentry's ability to send out errors before the program ends.
        sentry_exc(e, delay=True)
        # reraise(*sys.exc_info())
        # six.raise_from(Exception("problem"), e)
    finally:
        if error_seen:
            wandb.termerror("Abnormal program exit")
            if except_exit:
                os._exit(-1)
            six.raise_from(Exception("problem"), error_seen)
    return run<|MERGE_RESOLUTION|>--- conflicted
+++ resolved
@@ -163,23 +163,18 @@
         # TODO: move above parameters into apply_init_login
         settings._apply_init_login(kwargs)
 
-<<<<<<< HEAD
         # TODO: Should we assume login isnt needed?  would be nice if login knew the settings
         attach_intent = False
         if "attach" in kwargs:
             attach_intent = True
 
         if not settings._offline and not settings._noop and not attach_intent:
-            wandb_login._login(anonymous=anonymous, force=force, _disable_warning=True)
-=======
-        if not settings._offline and not settings._noop:
             wandb_login._login(
                 anonymous=anonymous,
                 force=force,
                 _disable_warning=True,
                 _silent=(settings._quiet or settings._silent) is True,
             )
->>>>>>> 12b86f78
 
         # apply updated global state after login was handled
         settings._apply_settings(wandb.setup()._settings)
