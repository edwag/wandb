import ast
import base64
import datetime
import json
import logging
import os
import re
import socket
import sys
from copy import deepcopy
from typing import (
    IO,
    TYPE_CHECKING,
    Any,
    Callable,
    Dict,
    Iterable,
    List,
    Mapping,
    MutableMapping,
    Optional,
    Sequence,
    TextIO,
    Tuple,
    Union,
)

import click
import requests
import yaml
from wandb_gql import Client, gql  # type: ignore
from wandb_gql.client import RetryError  # type: ignore
from wandb_gql.transport.requests import RequestsHTTPTransport  # type: ignore

import wandb
from wandb import __version__, env, hashutil, util
from wandb.apis.normalize import normalize_exceptions
from wandb.errors import CommError, UsageError
from wandb.integration.sagemaker import parse_sm_secrets
from wandb.old.settings import Settings

from ..lib import retry
from ..lib.filenames import DIFF_FNAME, METADATA_FNAME
from ..lib.git import GitRepo
from .progress import Progress

logger = logging.getLogger(__name__)

if TYPE_CHECKING:
    if sys.version_info >= (3, 8):
        from typing import Literal, TypedDict
    else:
        from typing_extensions import Literal, TypedDict

    from .progress import ProgressFn

    class CreateArtifactFileSpecInput(TypedDict, total=False):
        """Corresponds to `type CreateArtifactFileSpecInput` in schema.graphql"""

        artifactID: str  # noqa: N815
        name: str
        md5: str
        mimetype: Optional[str]
        artifactManifestID: Optional[str]  # noqa: N815

    class CreateArtifactFilesResponseFile(TypedDict):
        id: str
        name: str
        displayName: str  # noqa: N815
        uploadUrl: Optional[str]  # noqa: N815
        uploadHeaders: Sequence[str]  # noqa: N815
        artifact: "CreateArtifactFilesResponseFileNode"

    class CreateArtifactFilesResponseFileNode(TypedDict):
        id: str

    class DefaultSettings(TypedDict):
        section: str
        git_remote: str
        ignore_globs: Optional[List[str]]
        base_url: Optional[str]
        root_dir: Optional[str]
        api_key: Optional[str]
        entity: Optional[str]
        project: Optional[str]

    _Response = MutableMapping
    SweepState = Literal["RUNNING", "PAUSED", "CANCELED", "FINISHED"]
    Number = Union[int, float]


# class _MappingSupportsCopy(Protocol):
#     def copy(self) -> "_MappingSupportsCopy": ...
#     def keys(self) -> Iterable: ...
#     def __getitem__(self, name: str) -> Any: ...


class Api:
    """W&B Internal Api wrapper

    Note:
        Settings are automatically overridden by looking for
        a `wandb/settings` file in the current working directory or its parent
        directory. If none can be found, we look in the current user's home
        directory.

    Arguments:
        default_settings(dict, optional): If you aren't using a settings
        file, or you wish to override the section to use in the settings file
        Override the settings here.
    """

    HTTP_TIMEOUT = env.get_http_timeout(10)

    def __init__(
        self,
        default_settings: Optional[
            Union[
                "wandb.sdk.wandb_settings.Settings",
                "wandb.sdk.internal.settings_static.SettingsStatic",
                Settings,
                dict,
            ]
        ] = None,
        load_settings: bool = True,
        retry_timedelta: datetime.timedelta = datetime.timedelta(  # noqa: B008 # okay because it's immutable
            days=7
        ),
        environ: MutableMapping = os.environ,
        retry_callback: Optional[Callable[[int, str], Any]] = None,
    ) -> None:
        self._environ = environ
        self.default_settings: "DefaultSettings" = {
            "section": "default",
            "git_remote": "origin",
            "ignore_globs": [],
            "base_url": "https://api.wandb.ai",
            "root_dir": None,
            "api_key": None,
            "entity": None,
            "project": None,
        }
        self.retry_timedelta = retry_timedelta
        # todo: Old Settings do not follow the SupportsKeysAndGetItem Protocol
        self.default_settings.update(default_settings or {})  # type: ignore
        self.retry_uploads = 10
        self._settings = Settings(
            load_settings=load_settings,
            root_dir=self.default_settings.get("root_dir"),
        )
        self.git = GitRepo(remote=self.settings("git_remote"))
        # Mutable settings set by the _file_stream_api
        self.dynamic_settings = {
            "system_sample_seconds": 2,
            "system_samples": 15,
            "heartbeat_seconds": 30,
        }
        self.client = Client(
            transport=RequestsHTTPTransport(
                headers={
                    "User-Agent": self.user_agent,
                    "X-WANDB-USERNAME": env.get_username(env=self._environ),
                    "X-WANDB-USER-EMAIL": env.get_user_email(env=self._environ),
                },
                use_json=True,
                # this timeout won't apply when the DNS lookup fails. in that case, it will be 60s
                # https://bugs.python.org/issue22889
                timeout=self.HTTP_TIMEOUT,
                auth=("api", self.api_key or ""),
                url=f"{self.settings('base_url')}/graphql",
            )
        )
        self.retry_callback = retry_callback
        self.gql = retry.Retry(
            self.execute,
            retry_timedelta=retry_timedelta,
            check_retry_fn=util.no_retry_auth,
            retryable_exceptions=(RetryError, requests.RequestException),
            retry_callback=retry_callback,
        )
        self._current_run_id: Optional[str] = None
        self._file_stream_api = None
        # This Retry class is initialized once for each Api instance, so this
        # defaults to retrying 1 million times per process or 7 days
        self.upload_file_retry = normalize_exceptions(
            retry.retriable(retry_timedelta=retry_timedelta)(self.upload_file)
        )
        self._client_id_mapping: Dict[str, str] = {}
        # Large file uploads to azure can optionally use their SDK
        self._azure_blob_module = util.get_module("azure.storage.blob")

        self.query_types: Optional[List[str]] = None
        self.server_info_types: Optional[List[str]] = None
        self.server_use_artifact_input_info: Optional[List[str]] = None
        self._max_cli_version: Optional[str] = None
        self._server_settings_type: Optional[List[str]] = None

    def reauth(self) -> None:
        """Ensures the current api key is set in the transport"""
        self.client.transport.auth = ("api", self.api_key or "")

    def relocate(self) -> None:
        """Ensures the current api points to the right server"""
        self.client.transport.url = "%s/graphql" % self.settings("base_url")

    def execute(self, *args: Any, **kwargs: Any) -> "_Response":
        """Wrapper around execute that logs in cases of failure."""
        try:
            return self.client.execute(*args, **kwargs)  # type: ignore
        except requests.exceptions.HTTPError as err:
            res = err.response
            logger.error(f"{res.status_code} response executing GraphQL.")
            logger.error(res.text)
            self.display_gorilla_error_if_found(res)
            raise

    def display_gorilla_error_if_found(self, res: requests.Response) -> None:
        try:
            data = res.json()
        except ValueError:
            return

        if "errors" in data and isinstance(data["errors"], list):
            for err in data["errors"]:
                # Our tests and potentially some api endpoints return a string error?
                if isinstance(err, str):
                    err = {"message": err}
                if not err.get("message"):
                    continue
                wandb.termerror(
                    "Error while calling W&B API: {} ({})".format(err["message"], res)
                )

    def disabled(self) -> Union[str, bool]:
        return self._settings.get(Settings.DEFAULT_SECTION, "disabled", fallback=False)  # type: ignore

    def set_current_run_id(self, run_id: str) -> None:
        self._current_run_id = run_id

    @property
    def current_run_id(self) -> Optional[str]:
        return self._current_run_id

    @property
    def user_agent(self) -> str:
        return f"W&B Internal Client {__version__}"

    @property
    def api_key(self) -> Optional[str]:
        auth = requests.utils.get_netrc_auth(self.api_url)
        key = None
        if auth:
            key = auth[-1]

        # Environment should take precedence
        env_key: Optional[str] = self._environ.get(env.API_KEY)
        sagemaker_key: Optional[str] = parse_sm_secrets().get(env.API_KEY)
        default_key: Optional[str] = self.default_settings.get("api_key")
        return env_key or key or sagemaker_key or default_key

    @property
    def api_url(self) -> str:
        return self.settings("base_url")  # type: ignore

    @property
    def app_url(self) -> str:
        return wandb.util.app_url(self.api_url)

    @property
    def default_entity(self) -> str:
        return self.viewer().get("entity")  # type: ignore

    def settings(self, key: Optional[str] = None, section: Optional[str] = None) -> Any:
        """The settings overridden from the wandb/settings file.

        Arguments:
            key (str, optional): If provided only this setting is returned
            section (str, optional): If provided this section of the setting file is
            used, defaults to "default"

        Returns:
            A dict with the current settings

                {
                    "entity": "models",
                    "base_url": "https://api.wandb.ai",
                    "project": None
                }
        """
        result = self.default_settings.copy()
        result.update(self._settings.items(section=section))  # type: ignore
        result.update(
            {
                "entity": env.get_entity(
                    self._settings.get(
                        Settings.DEFAULT_SECTION,
                        "entity",
                        fallback=result.get("entity"),
                    ),
                    env=self._environ,
                ),
                "project": env.get_project(
                    self._settings.get(
                        Settings.DEFAULT_SECTION,
                        "project",
                        fallback=result.get("project"),
                    ),
                    env=self._environ,
                ),
                "base_url": env.get_base_url(
                    self._settings.get(
                        Settings.DEFAULT_SECTION,
                        "base_url",
                        fallback=result.get("base_url"),
                    ),
                    env=self._environ,
                ),
                "ignore_globs": env.get_ignore(
                    self._settings.get(
                        Settings.DEFAULT_SECTION,
                        "ignore_globs",
                        fallback=result.get("ignore_globs"),
                    ),
                    env=self._environ,
                ),
            }
        )

        return result if key is None else result[key]  # type: ignore

    def clear_setting(
        self, key: str, globally: bool = False, persist: bool = False
    ) -> None:
        self._settings.clear(
            Settings.DEFAULT_SECTION, key, globally=globally, persist=persist
        )

    def set_setting(
        self, key: str, value: Any, globally: bool = False, persist: bool = False
    ) -> None:
        self._settings.set(
            Settings.DEFAULT_SECTION, key, value, globally=globally, persist=persist
        )
        if key == "entity":
            env.set_entity(value, env=self._environ)
        elif key == "project":
            env.set_project(value, env=self._environ)
        elif key == "base_url":
            self.relocate()

    def parse_slug(
        self, slug: str, project: Optional[str] = None, run: Optional[str] = None
    ) -> Tuple[str, str]:
        """Parses a slug into a project and run.

        Arguments:
            slug (str): The slug to parse
            project (str, optional): The project to use, if not provided it will be
            inferred from the slug
            run (str, optional): The run to use, if not provided it will be inferred
            from the slug

        Returns:
            A dict with the project and run
        """
        if slug and "/" in slug:
            parts = slug.split("/")
            project = parts[0]
            run = parts[1]
        else:
            project = project or self.settings().get("project")
            if project is None:
                raise CommError("No default project configured.")
            run = run or slug or self.current_run_id or env.get_run(env=self._environ)
            assert run, "run must be specified"
        return project, run

    @normalize_exceptions
    def server_info_introspection(self) -> Tuple[List[str], List[str]]:
        query_string = """
           query ProbeServerCapabilities {
               QueryType: __type(name: "Query") {
                   ...fieldData
                }
               ServerInfoType: __type(name: "ServerInfo") {
                   ...fieldData
                }
            }

            fragment fieldData on __Type {
                fields {
                    name
                }
            }
        """
        if self.query_types is None or self.server_info_types is None:
            query = gql(query_string)
            res = self.gql(query)

            self.query_types = [
                field.get("name", "")
                for field in res.get("QueryType", {}).get("fields", [{}])
            ]
            self.server_info_types = [
                field.get("name", "")
                for field in res.get("ServerInfoType", {}).get("fields", [{}])
            ]
        return self.query_types, self.server_info_types

    @normalize_exceptions
    def server_settings_introspection(self) -> None:
        query_string = """
           query ProbeServerSettings {
               ServerSettingsType: __type(name: "ServerSettings") {
                   ...fieldData
                }
            }

            fragment fieldData on __Type {
                fields {
                    name
                }
            }
        """
        if self._server_settings_type is None:
            query = gql(query_string)
            res = self.gql(query)
            self._server_settings_type = (
                [
                    field.get("name", "")
                    for field in res.get("ServerSettingsType", {}).get("fields", [{}])
                ]
                if res
                else []
            )

    def server_use_artifact_input_introspection(self) -> List:
        query_string = """
           query ProbeServerUseArtifactInput {
               UseArtifactInputInfoType: __type(name: "UseArtifactInput") {
                   name
                   inputFields {
                       name
                   }
                }
            }
        """

        if self.server_use_artifact_input_info is None:
            query = gql(query_string)
            res = self.gql(query)
            self.server_use_artifact_input_info = [
                field.get("name", "")
                for field in res.get("UseArtifactInputInfoType", {}).get(
                    "inputFields", [{}]
                )
            ]
        return self.server_use_artifact_input_info

    @normalize_exceptions
    def launch_agent_introspection(self) -> Optional[str]:
        query = gql(
            """
            query LaunchAgentIntrospection {
                LaunchAgentType: __type(name: "LaunchAgent") {
                    name
                }
            }
        """
        )

        res = self.gql(query)
        return res.get("LaunchAgentType") or None

    @normalize_exceptions
    def viewer(self) -> Dict[str, Any]:
        query = gql(
            """
        query Viewer{
            viewer {
                id
                entity
                flags
                teams {
                    edges {
                        node {
                            name
                        }
                    }
                }
            }
        }
        """
        )
        res = self.gql(query)
        return res.get("viewer") or {}

    @normalize_exceptions
    def max_cli_version(self) -> Optional[str]:

        if self._max_cli_version is not None:
            return self._max_cli_version

        query_types, server_info_types = self.server_info_introspection()
        cli_version_exists = (
            "serverInfo" in query_types and "cliVersionInfo" in server_info_types
        )
        if not cli_version_exists:
            return None

        _, server_info = self.viewer_server_info()
        self._max_cli_version = server_info.get("cliVersionInfo", {}).get(
            "max_cli_version"
        )
        return self._max_cli_version

    @normalize_exceptions
    def viewer_server_info(self) -> Tuple[Dict[str, Any], Dict[str, Any]]:
        local_query = """
            latestLocalVersionInfo {
                outOfDate
                latestVersionString
            }
        """
        cli_query = """
            serverInfo {
                cliVersionInfo
                _LOCAL_QUERY_
            }
        """
        query_template = """
        query Viewer{
            viewer {
                id
                entity
                username
                email
                flags
                teams {
                    edges {
                        node {
                            name
                        }
                    }
                }
            }
            _CLI_QUERY_
        }
        """
        query_types, server_info_types = self.server_info_introspection()

        cli_version_exists = (
            "serverInfo" in query_types and "cliVersionInfo" in server_info_types
        )

        local_version_exists = (
            "serverInfo" in query_types
            and "latestLocalVersionInfo" in server_info_types
        )

        cli_query_string = "" if not cli_version_exists else cli_query
        local_query_string = "" if not local_version_exists else local_query

        query_string = query_template.replace("_CLI_QUERY_", cli_query_string).replace(
            "_LOCAL_QUERY_", local_query_string
        )
        query = gql(query_string)
        res = self.gql(query)
        return res.get("viewer") or {}, res.get("serverInfo") or {}

    @normalize_exceptions
    def list_projects(self, entity: Optional[str] = None) -> List[Dict[str, str]]:
        """Lists projects in W&B scoped by entity.

        Arguments:
            entity (str, optional): The entity to scope this project to.

        Returns:
                [{"id","name","description"}]
        """
        query = gql(
            """
        query EntityProjects($entity: String) {
            models(first: 10, entityName: $entity) {
                edges {
                    node {
                        id
                        name
                        description
                    }
                }
            }
        }
        """
        )
        project_list: List[Dict[str, str]] = self._flatten_edges(
            self.gql(
                query, variable_values={"entity": entity or self.settings("entity")}
            )["models"]
        )
        return project_list

    @normalize_exceptions
    def project(self, project: str, entity: Optional[str] = None) -> "_Response":
        """Retrieve project

        Arguments:
            project (str): The project to get details for
            entity (str, optional): The entity to scope this project to.

        Returns:
                [{"id","name","repo","dockerImage","description"}]
        """
        query = gql(
            """
        query ProjectDetails($entity: String, $project: String) {
            model(name: $project, entityName: $entity) {
                id
                name
                repo
                dockerImage
                description
            }
        }
        """
        )
        response: "_Response" = self.gql(
            query, variable_values={"entity": entity, "project": project}
        )["model"]
        return response

    @normalize_exceptions
    def sweep(
        self,
        sweep: str,
        specs: str,
        project: Optional[str] = None,
        entity: Optional[str] = None,
    ) -> Dict[str, Any]:
        """Retrieve sweep.

        Arguments:
            sweep (str): The sweep to get details for
            specs (str): history specs
            project (str, optional): The project to scope this sweep to.
            entity (str, optional): The entity to scope this sweep to.

        Returns:
                [{"id","name","repo","dockerImage","description"}]
        """
        query = gql(
            """
        query SweepWithRuns($entity: String, $project: String, $sweep: String!, $specs: [JSONString!]!) {
            project(name: $project, entityName: $entity) {
                sweep(sweepName: $sweep) {
                    id
                    name
                    method
                    state
                    description
                    config
                    createdAt
                    heartbeatAt
                    updatedAt
                    earlyStopJobRunning
                    bestLoss
                    controller
                    scheduler
                    runs {
                        edges {
                            node {
                                name
                                state
                                config
                                exitcode
                                heartbeatAt
                                shouldStop
                                failed
                                stopped
                                running
                                summaryMetrics
                                sampledHistory(specs: $specs)
                            }
                        }
                    }
                }
            }
        }
        """
        )
        entity = entity or self.settings("entity")
        project = project or self.settings("project")
        response = self.gql(
            query,
            variable_values={
                "entity": entity,
                "project": project,
                "sweep": sweep,
                "specs": specs,
            },
        )
        if response["project"] is None or response["project"]["sweep"] is None:
            raise ValueError(f"Sweep {entity}/{project}/{sweep} not found")
        data: Dict[str, Any] = response["project"]["sweep"]
        if data:
            data["runs"] = self._flatten_edges(data["runs"])
        return data

    @normalize_exceptions
    def list_runs(
        self, project: str, entity: Optional[str] = None
    ) -> List[Dict[str, str]]:
        """Lists runs in W&B scoped by project.

        Arguments:
            project (str): The project to scope the runs to
            entity (str, optional): The entity to scope this project to.  Defaults to public models

        Returns:
                [{"id","name","description"}]
        """
        query = gql(
            """
        query ProjectRuns($model: String!, $entity: String) {
            model(name: $model, entityName: $entity) {
                buckets(first: 10) {
                    edges {
                        node {
                            id
                            name
                            displayName
                            description
                        }
                    }
                }
            }
        }
        """
        )
        return self._flatten_edges(
            self.gql(
                query,
                variable_values={
                    "entity": entity or self.settings("entity"),
                    "model": project or self.settings("project"),
                },
            )["model"]["buckets"]
        )

    @normalize_exceptions
    def run_config(
        self, project: str, run: Optional[str] = None, entity: Optional[str] = None
    ) -> Tuple[str, Dict[str, Any], Optional[str], Dict[str, Any]]:
        """Get the relevant configs for a run

        Arguments:
            project (str): The project to download, (can include bucket)
            run (str, optional): The run to download
            entity (str, optional): The entity to scope this project to.
        """
        query = gql(
            """
        query RunConfigs(
            $name: String!,
            $entity: String,
            $run: String!,
            $pattern: String!,
            $includeConfig: Boolean!,
        ) {
            model(name: $name, entityName: $entity) {
                bucket(name: $run) {
                    config @include(if: $includeConfig)
                    commit @include(if: $includeConfig)
                    files(pattern: $pattern) {
                        pageInfo {
                            hasNextPage
                            endCursor
                        }
                        edges {
                            node {
                                name
                                directUrl
                            }
                        }
                    }
                }
            }
        }
        """
        )

        variable_values = {
            "name": project,
            "run": run,
            "entity": entity,
            "includeConfig": True,
        }

        commit: str = ""
        config: Dict[str, Any] = {}
        patch: Optional[str] = None
        metadata: Dict[str, Any] = {}

        # If we use the `names` parameter on the `files` node, then the server
        # will helpfully give us and 'open' file handle to the files that don't
        # exist. This is so that we can upload data to it. However, in this
        # case, we just want to download that file and not upload to it, so
        # let's instead query for the files that do exist using `pattern`
        # (with no wildcards).
        #
        # Unfortunately we're unable to construct a single pattern that matches
        # our 2 files, we would need something like regex for that.
        for filename in [DIFF_FNAME, METADATA_FNAME]:
            variable_values["pattern"] = filename
            response = self.gql(query, variable_values=variable_values)
            if response["model"] is None:
                raise CommError(f"Run {entity}/{project}/{run} not found")
            run_obj: Dict = response["model"]["bucket"]
            # we only need to fetch this config once
            if variable_values["includeConfig"]:
                commit = run_obj["commit"]
                config = json.loads(run_obj["config"] or "{}")
                variable_values["includeConfig"] = False
            if run_obj["files"] is not None:
                for file_edge in run_obj["files"]["edges"]:
                    name = file_edge["node"]["name"]
                    url = file_edge["node"]["directUrl"]
                    res = requests.get(url)
                    res.raise_for_status()
                    if name == METADATA_FNAME:
                        metadata = res.json()
                    elif name == DIFF_FNAME:
                        patch = res.text

        return commit, config, patch, metadata

    @normalize_exceptions
    def run_resume_status(
        self, entity: str, project_name: str, name: str
    ) -> Optional[Dict[str, Any]]:
        """Check if a run exists and get resume information.

        Arguments:
            entity (str): The entity to scope this project to.
            project_name (str): The project to download, (can include bucket)
            name (str): The run to download
        """
        query = gql(
            """
        query RunResumeStatus($project: String, $entity: String, $name: String!) {
            model(name: $project, entityName: $entity) {
                id
                name
                entity {
                    id
                    name
                }

                bucket(name: $name, missingOk: true) {
                    id
                    name
                    summaryMetrics
                    displayName
                    logLineCount
                    historyLineCount
                    eventsLineCount
                    historyTail
                    eventsTail
                    config
                }
            }
        }
        """
        )

        response = self.gql(
            query,
            variable_values={
                "entity": entity,
                "project": project_name,
                "name": name,
            },
        )

        if "model" not in response or "bucket" not in (response["model"] or {}):
            return None

        project = response["model"]
        self.set_setting("project", project_name)
        if "entity" in project:
            self.set_setting("entity", project["entity"]["name"])

        result: Dict[str, Any] = project["bucket"]

        return result

    @normalize_exceptions
    def check_stop_requested(
        self, project_name: str, entity_name: str, run_id: str
    ) -> bool:
        query = gql(
            """
        query RunStoppedStatus($projectName: String, $entityName: String, $runId: String!) {
            project(name:$projectName, entityName:$entityName) {
                run(name:$runId) {
                    stopped
                }
            }
        }
        """
        )

        response = self.gql(
            query,
            variable_values={
                "projectName": project_name,
                "entityName": entity_name,
                "runId": run_id,
            },
        )

        project = response.get("project", None)
        if not project:
            return False
        run = project.get("run", None)
        if not run:
            return False

        status: bool = run["stopped"]
        return status

    def format_project(self, project: str) -> str:
        return re.sub(r"\W+", "-", project.lower()).strip("-_")

    @normalize_exceptions
    def upsert_project(
        self,
        project: str,
        id: Optional[str] = None,
        description: Optional[str] = None,
        entity: Optional[str] = None,
    ) -> Dict[str, Any]:
        """Create a new project

        Arguments:
            project (str): The project to create
            description (str, optional): A description of this project
            entity (str, optional): The entity to scope this project to.
        """
        mutation = gql(
            """
        mutation UpsertModel($name: String!, $id: String, $entity: String!, $description: String, $repo: String)  {
            upsertModel(input: { id: $id, name: $name, entityName: $entity, description: $description, repo: $repo }) {
                model {
                    name
                    description
                }
            }
        }
        """
        )
        response = self.gql(
            mutation,
            variable_values={
                "name": self.format_project(project),
                "entity": entity or self.settings("entity"),
                "description": description,
                "id": id,
            },
        )
        # TODO(jhr): Commenting out 'repo' field for cling, add back
        #   'description': description, 'repo': self.git.remote_url, 'id': id})
        result: Dict[str, Any] = response["upsertModel"]["model"]
        return result

    @normalize_exceptions
    def get_project_run_queues(self, entity: str, project: str) -> List[Dict[str, str]]:
        query = gql(
            """
        query ProjectRunQueues($entity: String!, $projectName: String!){
            project(entityName: $entity, name: $projectName) {
                runQueues {
                    id
                    name
                    createdBy
                    access
                }
            }
        }
        """
        )
        variable_values = {
            "projectName": project,
            "entity": entity,
        }

        res = self.gql(query, variable_values)
        if res.get("project") is None:
            raise Exception(
                f"Error fetching run queues for {entity}/{project} "
                "check that you have access to this entity and project"
            )

        project_run_queues: List[Dict[str, str]] = res["project"]["runQueues"]
        return project_run_queues

    @normalize_exceptions
    def create_run_queue(
        self, entity: str, project: str, queue_name: str, access: str
    ) -> Optional[Dict[str, Any]]:
        query = gql(
            """
        mutation createRunQueue($entity: String!, $project: String!, $queueName: String!, $access: RunQueueAccessType!){
            createRunQueue(
                input: {
                    entityName: $entity,
                    projectName: $project,
                    queueName: $queueName,
                    access: $access
                }
            ) {
                success
                queueID
            }
        }
        """
        )
        variable_values = {
            "project": project,
            "entity": entity,
            "access": access,
            "queueName": queue_name,
        }
        result: Optional[Dict[str, Any]] = self.gql(query, variable_values)[
            "createRunQueue"
        ]
        return result

    @normalize_exceptions
    def push_to_run_queue_by_name(
        self, entity: str, project: str, queue_name: str, run_spec: str
    ) -> Optional[Dict[str, Any]]:
        """
        Queryless mutation, should be used before legacy fallback method
        """

        mutation = gql(
            """
        mutation pushToRunQueueByName(
            $entityName: String!,
            $projectName: String!,
            $queueName: String!,
            $runSpec: JSONString!,
        ) {
            pushToRunQueueByName(
                input: {
                    entityName: $entityName,
                    projectName: $projectName,
                    queueName: $queueName,
                    runSpec: $runSpec
                }
            ) {
                runQueueItemId
            }
        }
        """
        )
        variables = {
            "entityName": entity,
            "projectName": project,
            "queueName": queue_name,
            "runSpec": run_spec,
        }
        try:
            result: Optional[Dict[str, Any]] = self.gql(
                mutation, variables, check_retry_fn=util.no_retry_4xx
            ).get("pushToRunQueueByName")
        except Exception:
            result = None

        return result

    @normalize_exceptions
    def push_to_run_queue(
        self, queue_name: str, launch_spec: Dict[str, str]
    ) -> Optional[Dict[str, Any]]:
        entity = launch_spec["entity"]
        project = launch_spec["project"]
        run_spec = json.dumps(launch_spec)

        push_result = self.push_to_run_queue_by_name(
            entity, project, queue_name, run_spec
        )

        if push_result:
            return push_result

        """ Legacy Method """
        queues_found = self.get_project_run_queues(entity, project)
        matching_queues = [
            q
            for q in queues_found
            if q["name"] == queue_name
            # ensure user has access to queue
            and (
                # TODO: User created queues in the UI have USER access
                q["access"] in ["PROJECT", "USER"]
                or q["createdBy"] == self.default_entity
            )
        ]
        if not matching_queues:
            # in the case of a missing default queue. create it
            if queue_name == "default":
                wandb.termlog(
                    f"No default queue existing for entity: {entity} in project: {project}, creating one."
                )
                res = self.create_run_queue(
                    launch_spec["entity"],
                    launch_spec["project"],
                    queue_name,
                    access="PROJECT",
                )

                if res is None or res.get("queueID") is None:
                    wandb.termerror(
                        f"Unable to create default queue for entity: {entity} on project: {project}. Run could not be added to a queue"
                    )
                    return None
                queue_id = res["queueID"]

            else:
                wandb.termwarn(
                    f"Unable to push to run queue {queue_name}. Queue not found."
                )
                return None
        elif len(matching_queues) > 1:
            wandb.termerror(
                f"Unable to push to run queue {queue_name}. More than one queue found with this name."
            )
            return None
        else:
            queue_id = matching_queues[0]["id"]

        mutation = gql(
            """
        mutation pushToRunQueue($queueID: ID!, $runSpec: JSONString!) {
            pushToRunQueue(
                input: {
                    queueID: $queueID,
                    runSpec: $runSpec
                }
            ) {
                runQueueItemId
            }
        }
        """
        )
        spec_json = json.dumps(launch_spec)
        response = self.gql(
            mutation, variable_values={"queueID": queue_id, "runSpec": spec_json}
        )
        result: Optional[Dict[str, Any]] = response["pushToRunQueue"]
        return result

    @normalize_exceptions
    def pop_from_run_queue(
        self,
        queue_name: str,
        entity: Optional[str] = None,
        project: Optional[str] = None,
        agent_id: Optional[str] = None,
    ) -> Optional[Dict[str, Any]]:
        mutation = gql(
            """
        mutation popFromRunQueue($entity: String!, $project: String!, $queueName: String!, $launchAgentId: ID)  {
            popFromRunQueue(input: {
                entityName: $entity,
                projectName: $project,
                queueName: $queueName,
                launchAgentId: $launchAgentId
            }) {
                runQueueItemId
                runSpec
            }
        }
        """
        )
        response = self.gql(
            mutation,
            variable_values={
                "entity": entity,
                "project": project,
                "queueName": queue_name,
                "launchAgentId": agent_id,
            },
        )
        result: Optional[Dict[str, Any]] = response["popFromRunQueue"]
        return result

    @normalize_exceptions
    def ack_run_queue_item(self, item_id: str, run_id: Optional[str] = None) -> bool:
        mutation = gql(
            """
        mutation ackRunQueueItem($itemId: ID!, $runId: String!)  {
            ackRunQueueItem(input: { runQueueItemId: $itemId, runName: $runId }) {
                success
            }
        }
        """
        )
        response = self.gql(
            mutation, variable_values={"itemId": item_id, "runId": str(run_id)}
        )
        if not response["ackRunQueueItem"]["success"]:
            raise CommError(
                "Error acking run queue item. Item may have already been acknowledged by another process"
            )
        result: bool = response["ackRunQueueItem"]["success"]
        return result

    @normalize_exceptions
    def create_launch_agent(
        self,
        entity: str,
        project: str,
        queues: List[str],
        gorilla_agent_support: bool,
    ) -> dict:
        project_queues = self.get_project_run_queues(entity, project)
        if not project_queues:
            # create default queue if it doesn't already exist
            default = self.create_run_queue(
                entity, project, "default", access="PROJECT"
            )
            if default is None or default.get("queueID") is None:
                raise CommError(
                    "Unable to create default queue for {}/{}. No queues for agent to poll".format(
                        entity, project
                    )
                )
            project_queues = [{"id": default["queueID"], "name": "default"}]
        polling_queue_ids = [
            q["id"] for q in project_queues if q["name"] in queues
        ]  # filter to poll specified queues
        if len(polling_queue_ids) != len(queues):
            raise CommError(
                f"Could not start launch agent: Not all of requested queues ({', '.join(queues)}) found. "
                f"Available queues for this project: {','.join([q['name'] for q in project_queues])}"
            )

        if not gorilla_agent_support:
            # if gorilla doesn't support launch agents, return a client-generated id
            return {
                "success": True,
                "launchAgentId": None,
            }

        hostname = socket.gethostname()
        mutation = gql(
            """
            mutation createLaunchAgent($entity: String!, $project: String!, $queues: [ID!]!, $hostname: String!){
                createLaunchAgent(
                    input: {
                        entityName: $entity,
                        projectName: $project,
                        runQueues: $queues,
                        hostname: $hostname
                    }
                ) {
                    launchAgentId
                }
            }
            """
        )
        variable_values = {
            "entity": entity,
            "project": project,
            "queues": polling_queue_ids,
            "hostname": hostname,
        }
        result: dict = self.gql(mutation, variable_values)["createLaunchAgent"]
        return result

    @normalize_exceptions
    def update_launch_agent_status(
        self,
        agent_id: str,
        status: str,
        gorilla_agent_support: bool,
    ) -> dict:
        if not gorilla_agent_support:
            # if gorilla doesn't support launch agents, this is a no-op
            return {
                "success": True,
            }

        mutation = gql(
            """
            mutation updateLaunchAgent($agentId: ID!, $agentStatus: String){
                updateLaunchAgent(
                    input: {
                        launchAgentId: $agentId
                        agentStatus: $agentStatus
                    }
                ) {
                    success
                }
            }
            """
        )
        variable_values = {
            "agentId": agent_id,
            "agentStatus": status,
        }
        result: dict = self.gql(mutation, variable_values)["updateLaunchAgent"]
        return result

    @normalize_exceptions
    def get_launch_agent(self, agent_id: str, gorilla_agent_support: bool) -> dict:
        if not gorilla_agent_support:
            return {
                "id": None,
                "name": "",
                "stopPolling": False,
            }
        query = gql(
            """
            query LaunchAgent($agentId: ID!) {
                launchAgent(id: $agentId) {
                    id
                    name
                    runQueues
                    hostname
                    agentStatus
                    stopPolling
                    heartbeatAt
                }
            }
            """
        )
        variable_values = {
            "agentId": agent_id,
        }
        result: dict = self.gql(query, variable_values)["launchAgent"]
        return result

    @normalize_exceptions
    def upsert_run(
        self,
        id: Optional[str] = None,
        name: Optional[str] = None,
        project: Optional[str] = None,
        host: Optional[str] = None,
        group: Optional[str] = None,
        tags: Optional[List[str]] = None,
        config: Optional[dict] = None,
        description: Optional[str] = None,
        entity: Optional[str] = None,
        state: Optional[str] = None,
        display_name: Optional[str] = None,
        notes: Optional[str] = None,
        repo: Optional[str] = None,
        job_type: Optional[str] = None,
        program_path: Optional[str] = None,
        commit: Optional[str] = None,
        sweep_name: Optional[str] = None,
        summary_metrics: Optional[str] = None,
        num_retries: Optional[int] = None,
    ) -> Tuple[dict, bool, Optional[List]]:
        """Update a run

        Arguments:
            id (str, optional): The existing run to update
            name (str, optional): The name of the run to create
            group (str, optional): Name of the group this run is a part of
            project (str, optional): The name of the project
            host (str, optional): The name of the host
            tags (list, optional): A list of tags to apply to the run
            config (dict, optional): The latest config params
            description (str, optional): A description of this project
            entity (str, optional): The entity to scope this project to.
            display_name (str, optional): The display name of this project
            notes (str, optional): Notes about this run
            repo (str, optional): Url of the program's repository.
            state (str, optional): State of the program.
            job_type (str, optional): Type of job, e.g 'train'.
            program_path (str, optional): Path to the program.
            commit (str, optional): The Git SHA to associate the run with
            sweep_name (str, optional): The name of the sweep this run is a part of
            summary_metrics (str, optional): The JSON summary metrics
            num_retries (int, optional): Number of retries
        """

        query_string = """
        mutation UpsertBucket(
            $id: String,
            $name: String,
            $project: String,
            $entity: String,
            $groupName: String,
            $description: String,
            $displayName: String,
            $notes: String,
            $commit: String,
            $config: JSONString,
            $host: String,
            $debug: Boolean,
            $program: String,
            $repo: String,
            $jobType: String,
            $state: String,
            $sweep: String,
            $tags: [String!],
            $summaryMetrics: JSONString,
        ) {
            upsertBucket(input: {
                id: $id,
                name: $name,
                groupName: $groupName,
                modelName: $project,
                entityName: $entity,
                description: $description,
                displayName: $displayName,
                notes: $notes,
                config: $config,
                commit: $commit,
                host: $host,
                debug: $debug,
                jobProgram: $program,
                jobRepo: $repo,
                jobType: $jobType,
                state: $state,
                sweep: $sweep,
                tags: $tags,
                summaryMetrics: $summaryMetrics,
            }) {
                bucket {
                    id
                    name
                    displayName
                    description
                    config
                    sweepName
                    project {
                        id
                        name
                        entity {
                            id
                            name
                        }
                    }
                }
                inserted
                _Server_Settings_
            }
        }
        """
        self.server_settings_introspection()

        server_settings_string = (
            """
        serverSettings {
                serverMessages{
                    utfText
                    plainText
                    htmlText
                    messageType
                    messageLevel
                }
         }
        """
            if self._server_settings_type
            else ""
        )

        query_string = query_string.replace("_Server_Settings_", server_settings_string)
        mutation = gql(query_string)
        config_str = json.dumps(config) if config else None
        if not description or description.isspace():
            description = None

        kwargs = {}
        if num_retries is not None:
            kwargs["num_retries"] = num_retries

        variable_values = {
            "id": id,
            "entity": entity or self.settings("entity"),
            "name": name,
            "project": project or util.auto_project_name(program_path),
            "groupName": group,
            "tags": tags,
            "description": description,
            "config": config_str,
            "commit": commit,
            "displayName": display_name,
            "notes": notes,
            "host": None if self.settings().get("anonymous") == "true" else host,
            "debug": env.is_debug(env=self._environ),
            "repo": repo,
            "program": program_path,
            "jobType": job_type,
            "state": state,
            "sweep": sweep_name,
            "summaryMetrics": summary_metrics,
        }

        # retry conflict errors for 2 minutes, default to no_auth_retry
        check_retry_fn = util.make_check_retry_fn(
            check_fn=util.check_retry_conflict_or_gone,
            check_timedelta=datetime.timedelta(minutes=2),
            fallback_retry_fn=util.no_retry_auth,
        )

        response = self.gql(
            mutation,
            variable_values=variable_values,
            check_retry_fn=check_retry_fn,
            **kwargs,
        )

        run_obj: Dict[str, Dict[str, Dict[str, str]]] = response["upsertBucket"][
            "bucket"
        ]
        project_obj: Dict[str, Dict[str, str]] = run_obj.get("project", {})
        if project_obj:
            self.set_setting("project", project_obj["name"])
            entity_obj = project_obj.get("entity", {})
            if entity_obj:
                self.set_setting("entity", entity_obj["name"])

        server_messages = None
        if self._server_settings_type:
            server_messages = (
                response["upsertBucket"]
                .get("serverSettings", {})
                .get("serverMessages", [])
            )
        return (
            response["upsertBucket"]["bucket"],
            response["upsertBucket"]["inserted"],
            server_messages,
        )

    @normalize_exceptions
    def get_run_info(
        self,
        entity: str,
        project: str,
        name: str,
    ) -> dict:
        query = gql(
            """
        query RunInfo($project: String!, $entity: String!, $name: String!) {
            project(name: $project, entityName: $entity) {
                run(name: $name) {
                    runInfo {
                        program
                        args
                        os
                        python
                        colab
                        executable
                        codeSaved
                        cpuCount
                        gpuCount
                        gpu
                        git {
                            remote
                            commit
                        }
                    }
                }
            }
        }
        """
        )
        variable_values = {"project": project, "entity": entity, "name": name}
        res = self.gql(query, variable_values)
        if res.get("project") is None:
            raise CommError(
                "Error fetching run info for {}/{}/{}. Check that this project exists and you have access to this entity and project".format(
                    entity, project, name
                )
            )
        elif res["project"].get("run") is None:
            raise CommError(
                "Error fetching run info for {}/{}/{}. Check that this run id exists".format(
                    entity, project, name
                )
            )
        run_info: dict = res["project"]["run"]["runInfo"]
        return run_info

    @normalize_exceptions
    def get_run_state(self, entity: str, project: str, name: str) -> str:
        query = gql(
            """
        query RunState(
            $project: String!,
            $entity: String!,
            $name: String!) {
            project(name: $project, entityName: $entity) {
                run(name: $name) {
                    state
                }
            }
        }
        """
        )
        variable_values = {
            "project": project,
            "entity": entity,
            "name": name,
        }
        res = self.gql(query, variable_values)
        if res.get("project") is None or res["project"].get("run") is None:
            raise CommError(f"Error fetching run state for {entity}/{project}/{name}.")
        run_state: str = res["project"]["run"]["state"]
        return run_state

    @normalize_exceptions
    def upload_urls(
        self,
        project: str,
        files: Union[List[str], Dict[str, IO]],
        run: Optional[str] = None,
        entity: Optional[str] = None,
        description: Optional[str] = None,
    ) -> Tuple[str, List[str], Dict[str, Dict[str, Any]]]:
        """Generate temporary resumable upload urls

        Arguments:
            project (str): The project to download
            files (list or dict): The filenames to upload
            run (str, optional): The run to upload to
            entity (str, optional): The entity to scope this project to.  Defaults to wandb models
            description (str, optional): description

        Returns:
            (bucket_id, file_info)
            bucket_id: id of bucket we uploaded to
            file_info: A dict of filenames and urls, also indicates if this revision already has uploaded files.
                {
                    'weights.h5': { "url": "https://weights.url" },
                    'model.json': { "url": "https://model.json", "updatedAt": '2013-04-26T22:22:23.832Z', 'md5': 'mZFLkyvTelC5g8XnyQrpOw==' },
                }
        """
        query = gql(
            """
        query RunUploadUrls($name: String!, $files: [String]!, $entity: String, $run: String!, $description: String) {
            model(name: $name, entityName: $entity) {
                bucket(name: $run, desc: $description) {
                    id
                    files(names: $files) {
                        uploadHeaders
                        edges {
                            node {
                                name
                                url(upload: true)
                                updatedAt
                            }
                        }
                    }
                }
            }
        }
        """
        )
        run_id = run or self.current_run_id
        assert run_id, "run must be specified"
        entity = entity or self.settings("entity")
        query_result = self.gql(
            query,
            variable_values={
                "name": project,
                "run": run_id,
                "entity": entity,
                "description": description,
                "files": [file for file in files],
            },
        )

        run_obj = query_result["model"]["bucket"]
        if run_obj:
            result = {
                file["name"]: file for file in self._flatten_edges(run_obj["files"])
            }
            return run_obj["id"], run_obj["files"]["uploadHeaders"], result
        else:
            raise CommError(f"Run does not exist {entity}/{project}/{run_id}.")

    @normalize_exceptions
    def download_urls(
        self,
        project: str,
        run: Optional[str] = None,
        entity: Optional[str] = None,
    ) -> Dict[str, Dict[str, str]]:
        """Generate download urls

        Arguments:
            project (str): The project to download
            run (str): The run to upload to
            entity (str, optional): The entity to scope this project to.  Defaults to wandb models

        Returns:
            A dict of extensions and urls

                {
                    'weights.h5': { "url": "https://weights.url", "updatedAt": '2013-04-26T22:22:23.832Z', 'md5': 'mZFLkyvTelC5g8XnyQrpOw==' },
                    'model.json': { "url": "https://model.url", "updatedAt": '2013-04-26T22:22:23.832Z', 'md5': 'mZFLkyvTelC5g8XnyQrpOw==' }
                }
        """
        query = gql(
            """
        query RunDownloadUrls($name: String!, $entity: String, $run: String!)  {
            model(name: $name, entityName: $entity) {
                bucket(name: $run) {
                    files {
                        edges {
                            node {
                                name
                                url
                                md5
                                updatedAt
                            }
                        }
                    }
                }
            }
        }
        """
        )
        run = run or self.current_run_id
        assert run, "run must be specified"
        entity = entity or self.settings("entity")
        query_result = self.gql(
            query,
            variable_values={
                "name": project,
                "run": run,
                "entity": entity,
            },
        )
        if query_result["model"] is None:
            raise CommError(f"Run does not exist {entity}/{project}/{run}.")
        files = self._flatten_edges(query_result["model"]["bucket"]["files"])
        return {file["name"]: file for file in files if file}

    @normalize_exceptions
    def download_url(
        self,
        project: str,
        file_name: str,
        run: Optional[str] = None,
        entity: Optional[str] = None,
    ) -> Optional[Dict[str, str]]:
        """Generate download urls

        Arguments:
            project (str): The project to download
            file_name (str): The name of the file to download
            run (str): The run to upload to
            entity (str, optional): The entity to scope this project to.  Defaults to wandb models

        Returns:
            A dict of extensions and urls

                { "url": "https://weights.url", "updatedAt": '2013-04-26T22:22:23.832Z', 'md5': 'mZFLkyvTelC5g8XnyQrpOw==' }

        """
        query = gql(
            """
        query RunDownloadUrl($name: String!, $fileName: String!, $entity: String, $run: String!)  {
            model(name: $name, entityName: $entity) {
                bucket(name: $run) {
                    files(names: [$fileName]) {
                        edges {
                            node {
                                name
                                url
                                md5
                                updatedAt
                            }
                        }
                    }
                }
            }
        }
        """
        )
        run = run or self.current_run_id
        assert run, "run must be specified"
        query_result = self.gql(
            query,
            variable_values={
                "name": project,
                "run": run,
                "fileName": file_name,
                "entity": entity or self.settings("entity"),
            },
        )
        if query_result["model"]:
            files = self._flatten_edges(query_result["model"]["bucket"]["files"])
            return files[0] if len(files) > 0 and files[0].get("updatedAt") else None
        else:
            return None

    @normalize_exceptions
    def download_file(self, url: str) -> Tuple[int, requests.Response]:
        """Initiate a streaming download

        Arguments:
            url (str): The url to download

        Returns:
            A tuple of the content length and the streaming response
        """
        response = requests.get(url, auth=("user", self.api_key), stream=True)  # type: ignore
        response.raise_for_status()
        return int(response.headers.get("content-length", 0)), response

    @normalize_exceptions
    def download_write_file(
        self,
        metadata: Dict[str, str],
        out_dir: Optional[str] = None,
    ) -> Tuple[str, Optional[requests.Response]]:
        """Download a file from a run and write it to wandb/

        Arguments:
            metadata (obj): The metadata object for the file to download. Comes from Api.download_urls().
            out_dir (str, optional): The directory to write the file to. Defaults to wandb/

        Returns:
            A tuple of the file's local path and the streaming response. The streaming response is None if the file
            already existed and was up-to-date.
        """
<<<<<<< HEAD
        fileName = metadata["name"]
        path = os.path.join(out_dir or self.settings("wandb_dir"), fileName)
        if self.file_current(fileName, hashutil.B64MD5(metadata["md5"])):
=======
        filename = metadata["name"]
        path = os.path.join(out_dir or self.settings("wandb_dir"), filename)
        if self.file_current(filename, util.B64MD5(metadata["md5"])):
>>>>>>> bb45a536
            return path, None

        size, response = self.download_file(metadata["url"])

        with util.fsync_open(path, "wb") as file:
            for data in response.iter_content(chunk_size=1024):
                file.write(data)

        return path, response

    def upload_file_azure(
        self, url: str, file: Any, extra_headers: Dict[str, str]
    ) -> None:
        """
        Upload a file to azure
        """
        from azure.core.exceptions import AzureError  # type: ignore

        # Configure the client without retries so our existing logic can handle them
        client = self._azure_blob_module.BlobClient.from_blob_url(
            url, retry_policy=self._azure_blob_module.LinearRetry(retry_total=0)
        )
        try:
            if extra_headers.get("Content-MD5") is not None:
                md5: Optional[bytes] = base64.b64decode(extra_headers["Content-MD5"])
            else:
                md5 = None
            content_settings = self._azure_blob_module.ContentSettings(
                content_md5=md5,
                content_type=extra_headers.get("Content-Type"),
            )
            client.upload_blob(
                file,
                max_concurrency=4,
                length=len(file),
                overwrite=True,
                content_settings=content_settings,
            )
        except AzureError as e:
            if hasattr(e, "response"):
                response = requests.models.Response()
                response.status_code = e.response.status_code
                response.headers = e.response.headers
                raise requests.exceptions.RequestException(e.message, response=response)
            else:
                raise requests.exceptions.ConnectionError(e.message)

    def upload_file(
        self,
        url: str,
        file: IO[bytes],
        callback: Optional["ProgressFn"] = None,
        extra_headers: Optional[Dict[str, str]] = None,
    ) -> Optional[requests.Response]:
        """Uploads a file to W&B with failure resumption

        Arguments:
            url: The url to download
            file: The path to the file you want to upload
            callback: A callback which is passed the number of
            bytes uploaded since the last time it was called, used to report progress
            extra_headers: A dictionary of extra headers to send with the request

        Returns:
            The `requests` library response object
        """
        extra_headers = extra_headers.copy() if extra_headers else {}
        response: Optional[requests.Response] = None
        progress = Progress(file, callback=callback)
        try:
            if "x-ms-blob-type" in extra_headers and self._azure_blob_module:
                self.upload_file_azure(url, progress, extra_headers)
            else:
                if "x-ms-blob-type" in extra_headers:
                    wandb.termwarn(
                        "Azure uploads over 256MB require the azure SDK, install with pip install wandb[azure]",
                        repeat=False,
                    )
                response = requests.put(url, data=progress, headers=extra_headers)
                response.raise_for_status()
        except requests.exceptions.RequestException as e:
            logger.error(f"upload_file exception {url}: {e}")
            request_headers = e.request.headers if e.request is not None else ""
            logger.error(f"upload_file request headers: {request_headers}")
            response_content = e.response.content if e.response is not None else ""
            logger.error(f"upload_file response body: {response_content}")
            status_code = e.response.status_code if e.response is not None else 0
            # S3 reports retryable request timeouts out-of-band
            is_aws_retryable = (
                "x-amz-meta-md5" in extra_headers
                and status_code == 400
                and "RequestTimeout" in str(response_content)
            )
            # We need to rewind the file for the next retry (the file passed in is seeked to 0)
            progress.rewind()
            # Retry errors from cloud storage or local network issues
            if (
                status_code in (308, 408, 409, 429, 500, 502, 503, 504)
                or isinstance(
                    e,
                    (requests.exceptions.Timeout, requests.exceptions.ConnectionError),
                )
                or is_aws_retryable
            ):
                _e = retry.TransientError(exc=e)
                raise _e.with_traceback(sys.exc_info()[2])
            else:
                util.sentry_reraise(e)

        return response

    @normalize_exceptions
    def register_agent(
        self,
        host: str,
        sweep_id: Optional[str] = None,
        project_name: Optional[str] = None,
        entity: Optional[str] = None,
    ) -> dict:
        """Register a new agent

        Arguments:
            host (str): hostname
            sweep_id (str): sweep id
            project_name: (str): model that contains sweep
            entity: (str): entity that contains sweep
        """
        mutation = gql(
            """
        mutation CreateAgent(
            $host: String!
            $projectName: String,
            $entityName: String,
            $sweep: String!
        ) {
            createAgent(input: {
                host: $host,
                projectName: $projectName,
                entityName: $entityName,
                sweep: $sweep,
            }) {
                agent {
                    id
                }
            }
        }
        """
        )
        if entity is None:
            entity = self.settings("entity")
        if project_name is None:
            project_name = self.settings("project")

        response = self.gql(
            mutation,
            variable_values={
                "host": host,
                "entityName": entity,
                "projectName": project_name,
                "sweep": sweep_id,
            },
            check_retry_fn=util.no_retry_4xx,
        )
        result: dict = response["createAgent"]["agent"]
        return result

    def agent_heartbeat(
        self, agent_id: str, metrics: dict, run_states: dict
    ) -> List[str]:
        """Notify server about agent state, receive commands.

        Arguments:
            agent_id (str): agent_id
            metrics (dict): system metrics
            run_states (dict): run_id: state mapping
        Returns:
            List of commands to execute.
        """
        mutation = gql(
            """
        mutation Heartbeat(
            $id: ID!,
            $metrics: JSONString,
            $runState: JSONString
        ) {
            agentHeartbeat(input: {
                id: $id,
                metrics: $metrics,
                runState: $runState
            }) {
                agent {
                    id
                }
                commands
            }
        }
        """
        )

        if agent_id is None:
            raise ValueError("Cannot call heartbeat with an unregistered agent.")

        try:
            response = self.gql(
                mutation,
                variable_values={
                    "id": agent_id,
                    "metrics": json.dumps(metrics),
                    "runState": json.dumps(run_states),
                },
                timeout=60,
            )
        except Exception as e:
            # GQL raises exceptions with stringified python dictionaries :/
            message = ast.literal_eval(e.args[0])["message"]
            logger.error("Error communicating with W&B: %s", message)
            return []
        else:
            result: List[str] = json.loads(response["agentHeartbeat"]["commands"])
            return result

    @staticmethod
    def _validate_config_and_fill_distribution(config: dict) -> dict:
        # verify that parameters are well specified.
        # TODO(dag): deprecate this in favor of jsonschema validation once
        # apiVersion 2 is released and local controller is integrated with
        # wandb/client.

        # avoid modifying the original config dict in
        # case it is reused outside the calling func
        config = deepcopy(config)

        # explicitly cast to dict in case config was passed as a sweepconfig
        # sweepconfig does not serialize cleanly to yaml and breaks graphql,
        # but it is a subclass of dict, so this conversion is clean
        config = dict(config)

        if "parameters" not in config:
            raise ValueError("sweep config must have a parameters section")

        for parameter_name in config["parameters"]:
            parameter = config["parameters"][parameter_name]
            if "min" in parameter and "max" in parameter:
                if "distribution" not in parameter:
                    if isinstance(parameter["min"], int) and isinstance(
                        parameter["max"], int
                    ):
                        parameter["distribution"] = "int_uniform"
                    elif isinstance(parameter["min"], float) and isinstance(
                        parameter["max"], float
                    ):
                        parameter["distribution"] = "uniform"
                    else:
                        raise ValueError(
                            "Parameter %s is ambiguous, please specify bounds as both floats (for a float_"
                            "uniform distribution) or ints (for an int_uniform distribution)."
                            % parameter_name
                        )
        return config

    @normalize_exceptions
    def upsert_sweep(
        self,
        config: dict,
        controller: Optional[str] = None,
        launch_scheduler: Optional[str] = None,
        scheduler: Optional[str] = None,
        obj_id: Optional[str] = None,
        project: Optional[str] = None,
        entity: Optional[str] = None,
        state: Optional[str] = None,
    ) -> Tuple[str, List[str]]:
        """Upsert a sweep object.

        Arguments:
            config (dict): sweep config (will be converted to yaml)
            controller (str): controller to use
            launch_scheduler (str): launch scheduler to use
            scheduler (str): scheduler to use
            obj_id (str): object id
            project (str): project to use
            entity (str): entity to use
            state (str): state
        """
        project_query = """
            project {
                id
                name
                entity {
                    id
                    name
                }
            }
        """
        mutation_str = """
        mutation UpsertSweep(
            $id: ID,
            $config: String,
            $description: String,
            $entityName: String,
            $projectName: String,
            $controller: JSONString,
            $scheduler: JSONString,
            $state: String
        ) {
            upsertSweep(input: {
                id: $id,
                config: $config,
                description: $description,
                entityName: $entityName,
                projectName: $projectName,
                controller: $controller,
                scheduler: $scheduler,
                state: $state
            }) {
                sweep {
                    name
                    _PROJECT_QUERY_
                }
                configValidationWarnings
            }
        }
        """
        # TODO(jhr): we need protocol versioning to know schema is not supported
        # for now we will just try both new and old query

        # launchScheduler was introduced in core v0.14.0
        mutation_4 = gql(
            mutation_str.replace(
                "$controller: JSONString,",
                "$controller: JSONString,$launchScheduler: JSONString,",
            )
            .replace(
                "controller: $controller,",
                "controller: $controller,launchScheduler: $launchScheduler,",
            )
            .replace("_PROJECT_QUERY_", project_query)
        )

        # mutation 3 maps to backend that can support CLI version of at least 0.10.31
        mutation_3 = gql(mutation_str.replace("_PROJECT_QUERY_", project_query))
        mutation_2 = gql(
            mutation_str.replace("_PROJECT_QUERY_", project_query).replace(
                "configValidationWarnings", ""
            )
        )
        mutation_1 = gql(
            mutation_str.replace("_PROJECT_QUERY_", "").replace(
                "configValidationWarnings", ""
            )
        )

        # TODO(dag): replace this with a query for protocol versioning
        mutations = [mutation_4, mutation_3, mutation_2, mutation_1]

        config = self._validate_config_and_fill_distribution(config)

        err: Optional[Exception] = None
        for mutation in mutations:
            try:
                response = self.gql(
                    mutation,
                    variable_values={
                        "id": obj_id,
                        "config": yaml.dump(config),
                        "description": config.get("description"),
                        "entityName": entity or self.settings("entity"),
                        "projectName": project or self.settings("project"),
                        "controller": controller,
                        "launchScheduler": launch_scheduler,
                        "scheduler": scheduler,
                    },
                    check_retry_fn=util.no_retry_4xx,
                )
            except UsageError as e:
                raise e
            except Exception as e:
                # graphql schema exception is generic
                err = e
                continue
            err = None
            break
        if err:
            raise err

        sweep: Dict[str, Dict[str, Dict]] = response["upsertSweep"]["sweep"]
        project_obj: Dict[str, Dict] = sweep.get("project", {})
        if project_obj:
            self.set_setting("project", project_obj["name"])
            entity_obj: dict = project_obj.get("entity", {})
            if entity_obj:
                self.set_setting("entity", entity_obj["name"])

        warnings = response["upsertSweep"].get("configValidationWarnings", [])
        return response["upsertSweep"]["sweep"]["name"], warnings

    @normalize_exceptions
    def create_anonymous_api_key(self) -> str:
        """Creates a new API key belonging to a new anonymous user."""
        mutation = gql(
            """
        mutation CreateAnonymousApiKey {
            createAnonymousEntity(input: {}) {
                apiKey {
                    name
                }
            }
        }
        """
        )

        response = self.gql(mutation, variable_values={})
        key: str = response["createAnonymousEntity"]["apiKey"]["name"]
        return key

    @staticmethod
    def file_current(fname: str, md5: hashutil.B64MD5) -> bool:
        """Checksum a file and compare the md5 with the known md5"""
        return os.path.isfile(fname) and hashutil.md5_file_b64(fname) == md5

    @normalize_exceptions
    def pull(
        self, project: str, run: Optional[str] = None, entity: Optional[str] = None
    ) -> "List[requests.Response]":
        """Download files from W&B

        Arguments:
            project (str): The project to download
            run (str, optional): The run to upload to
            entity (str, optional): The entity to scope this project to.  Defaults to wandb models

        Returns:
            The `requests` library response object
        """
        project, run = self.parse_slug(project, run=run)
        urls = self.download_urls(project, run, entity)
        responses = []
        for filename in urls:
            _, response = self.download_write_file(urls[filename])
            if response:
                responses.append(response)

        return responses

    def get_project(self) -> str:
        project: str = self.settings("project")
        return project

    @normalize_exceptions
    def push(
        self,
        files: Union[List[str], Dict[str, IO]],
        run: Optional[str] = None,
        entity: Optional[str] = None,
        project: Optional[str] = None,
        description: Optional[str] = None,
        force: bool = True,
        progress: Union[TextIO, bool] = False,
    ) -> "List[Optional[requests.Response]]":
        """Uploads multiple files to W&B

        Arguments:
            files (list or dict): The filenames to upload, when dict the values are open files
            run (str, optional): The run to upload to
            entity (str, optional): The entity to scope this project to.  Defaults to wandb models
            project (str, optional): The name of the project to upload to. Defaults to the one in settings.
            description (str, optional): The description of the changes
            force (bool, optional): Whether to prevent push if git has uncommitted changes
            progress (callable, or stream): If callable, will be called with (chunk_bytes,
                total_bytes) as argument else if True, renders a progress bar to stream.

        Returns:
            A list of `requests.Response` objects
        """
        if project is None:
            project = self.get_project()
        if project is None:
            raise CommError("No project configured.")
        if run is None:
            run = self.current_run_id

        # TODO(adrian): we use a retriable version of self.upload_file() so
        # will never retry self.upload_urls() here. Instead, maybe we should
        # make push itself retriable.
        run_id, upload_headers, result = self.upload_urls(
            project, files, run, entity, description
        )
        extra_headers = {}
        for upload_header in upload_headers:
            key, val = upload_header.split(":", 1)
            extra_headers[key] = val
        responses = []
        for file_name, file_info in result.items():
            file_url = file_info["url"]

            # If the upload URL is relative, fill it in with the base URL,
            # since it's a proxied file store like the on-prem VM.
            if file_url.startswith("/"):
                file_url = f"{self.api_url}{file_url}"

            try:
                # To handle Windows paths
                # TODO: this doesn't handle absolute paths...
                normal_name = os.path.join(*file_name.split("/"))
                open_file = (
                    files[file_name]
                    if isinstance(files, dict)
                    else open(normal_name, "rb")
                )
            except OSError:
                print(f"{file_name} does not exist")
                continue
            if progress is False:
                responses.append(
                    self.upload_file_retry(
                        file_info["url"], open_file, extra_headers=extra_headers
                    )
                )
            else:
                if callable(progress):
                    responses.append(  # type: ignore
                        self.upload_file_retry(
                            file_url, open_file, progress, extra_headers=extra_headers
                        )
                    )
                else:
                    length = os.fstat(open_file.fileno()).st_size
                    with click.progressbar(
                        file=progress,  # type: ignore
                        length=length,
                        label=f"Uploading file: {file_name}",
                        fill_char=click.style("&", fg="green"),
                    ) as bar:
                        responses.append(
                            self.upload_file_retry(
                                file_url,
                                open_file,
                                lambda bites, _: bar.update(bites),
                                extra_headers=extra_headers,
                            )
                        )
            open_file.close()
        return responses

    def link_artifact(
        self,
        client_id: str,
        server_id: str,
        portfolio_name: str,
        entity: str,
        project: str,
        aliases: Sequence[str],
    ) -> Dict[str, Any]:
        template = """
                mutation LinkArtifact(
                    $artifactPortfolioName: String!,
                    $entityName: String!,
                    $projectName: String!,
                    $aliases: [ArtifactAliasInput!],
                    ID_TYPE
                    ) {
                        linkArtifact(input: {
                            artifactPortfolioName: $artifactPortfolioName,
                            entityName: $entityName,
                            projectName: $projectName,
                            aliases: $aliases,
                            ID_VALUE
                        }) {
                            versionIndex
                        }
                    }
            """

        def replace(a: str, b: str) -> None:
            nonlocal template
            template = template.replace(a, b)

        if server_id:
            replace("ID_TYPE", "$artifactID: ID")
            replace("ID_VALUE", "artifactID: $artifactID")
        elif client_id:
            replace("ID_TYPE", "$clientID: ID")
            replace("ID_VALUE", "clientID: $clientID")

        variable_values = {
            "clientID": client_id,
            "artifactID": server_id,
            "artifactPortfolioName": portfolio_name,
            "entityName": entity,
            "projectName": project,
            "aliases": [
                {"alias": alias, "artifactCollectionName": portfolio_name}
                for alias in aliases
            ],
        }

        mutation = gql(template)
        response = self.gql(mutation, variable_values=variable_values)
        link_artifact: Dict[str, Any] = response["linkArtifact"]
        return link_artifact

    def use_artifact(
        self,
        artifact_id: str,
        entity_name: Optional[str] = None,
        project_name: Optional[str] = None,
        run_name: Optional[str] = None,
        use_as: Optional[str] = None,
    ) -> Optional[Dict[str, Any]]:
        query_template = """
        mutation UseArtifact(
            $entityName: String!,
            $projectName: String!,
            $runName: String!,
            $artifactID: ID!,
            _USED_AS_TYPE_
        ) {
            useArtifact(input: {
                entityName: $entityName,
                projectName: $projectName,
                runName: $runName,
                artifactID: $artifactID,
                _USED_AS_VALUE_
            }) {
                artifact {
                    id
                    digest
                    description
                    state
                    createdAt
                    labels
                    metadata
                }
            }
        }
        """

        artifact_types = self.server_use_artifact_input_introspection()
        if "usedAs" in artifact_types:
            query_template = query_template.replace(
                "_USED_AS_TYPE_", "$usedAs: String"
            ).replace("_USED_AS_VALUE_", "usedAs: $usedAs")
        else:
            query_template = query_template.replace("_USED_AS_TYPE_", "").replace(
                "_USED_AS_VALUE_", ""
            )

        query = gql(query_template)

        entity_name = entity_name or self.settings("entity")
        project_name = project_name or self.settings("project")
        run_name = run_name or self.current_run_id

        response = self.gql(
            query,
            variable_values={
                "entityName": entity_name,
                "projectName": project_name,
                "runName": run_name,
                "artifactID": artifact_id,
                "usedAs": use_as,
            },
        )

        if response["useArtifact"]["artifact"]:
            artifact: Dict[str, Any] = response["useArtifact"]["artifact"]
            return artifact
        return None

    def create_artifact_type(
        self,
        artifact_type_name: str,
        entity_name: Optional[str] = None,
        project_name: Optional[str] = None,
        description: Optional[str] = None,
    ) -> Optional[str]:
        mutation = gql(
            """
        mutation CreateArtifactType(
            $entityName: String!,
            $projectName: String!,
            $artifactTypeName: String!,
            $description: String
        ) {
            createArtifactType(input: {
                entityName: $entityName,
                projectName: $projectName,
                name: $artifactTypeName,
                description: $description
            }) {
                artifactType {
                    id
                }
            }
        }
        """
        )
        entity_name = entity_name or self.settings("entity")
        project_name = project_name or self.settings("project")
        response = self.gql(
            mutation,
            variable_values={
                "entityName": entity_name,
                "projectName": project_name,
                "artifactTypeName": artifact_type_name,
                "description": description,
            },
        )
        _id: Optional[str] = response["createArtifactType"]["artifactType"]["id"]
        return _id

    def create_artifact(
        self,
        artifact_type_name: str,
        artifact_collection_name: str,
        digest: str,
        client_id: Optional[str] = None,
        sequence_client_id: Optional[str] = None,
        entity_name: Optional[str] = None,
        project_name: Optional[str] = None,
        run_name: Optional[str] = None,
        description: Optional[str] = None,
        labels: Optional[List[str]] = None,
        metadata: Optional[Dict] = None,
        aliases: Optional[List[Dict[str, str]]] = None,
        distributed_id: Optional[str] = None,
        is_user_created: Optional[bool] = False,
        enable_digest_deduplication: Optional[bool] = False,
        history_step: Optional[int] = None,
    ) -> Tuple[Dict, Dict]:
        from pkg_resources import parse_version

        _, server_info = self.viewer_server_info()
        max_cli_version = server_info.get("cliVersionInfo", {}).get(
            "max_cli_version", None
        )
        can_handle_client_id = max_cli_version is None or parse_version(
            "0.11.0"
        ) <= parse_version(max_cli_version)
        can_handle_dedupe = max_cli_version is None or parse_version(
            "0.12.10"
        ) <= parse_version(max_cli_version)
        can_handle_history = max_cli_version is None or parse_version(
            "0.12.12"
        ) <= parse_version(max_cli_version)

        mutation = gql(
            """
        mutation CreateArtifact(
            $artifactTypeName: String!,
            $artifactCollectionNames: [String!],
            $entityName: String!,
            $projectName: String!,
            $runName: String,
            $description: String,
            $digest: String!,
            $labels: JSONString,
            $aliases: [ArtifactAliasInput!],
            $metadata: JSONString,
            %s
            %s
            %s
            %s
            %s
        ) {
            createArtifact(input: {
                artifactTypeName: $artifactTypeName,
                artifactCollectionNames: $artifactCollectionNames,
                entityName: $entityName,
                projectName: $projectName,
                runName: $runName,
                description: $description,
                digest: $digest,
                digestAlgorithm: MANIFEST_MD5,
                labels: $labels,
                aliases: $aliases,
                metadata: $metadata,
                %s
                %s
                %s
                %s
                %s
            }) {
                artifact {
                    id
                    digest
                    state
                    aliases {
                        artifactCollectionName
                        alias
                    }
                    artifactSequence {
                        id
                        latestArtifact {
                            id
                            versionIndex
                        }
                    }
                }
            }
        }
        """
            %
            # For backwards compatibility with older backends that don't support
            # distributed writers or digest deduplication.
            (
                "$historyStep: Int64!,"
                if can_handle_history and history_step not in [0, None]
                else "",
                "$distributedID: String," if distributed_id else "",
                "$clientID: ID!," if can_handle_client_id else "",
                "$sequenceClientID: ID!," if can_handle_client_id else "",
                "$enableDigestDeduplication: Boolean," if can_handle_dedupe else "",
                # line sep
                "historyStep: $historyStep,"
                if can_handle_history and history_step not in [0, None]
                else "",
                "distributedID: $distributedID," if distributed_id else "",
                "clientID: $clientID," if can_handle_client_id else "",
                "sequenceClientID: $sequenceClientID," if can_handle_client_id else "",
                "enableDigestDeduplication: $enableDigestDeduplication,"
                if can_handle_dedupe
                else "",
            )
        )

        entity_name = entity_name or self.settings("entity")
        project_name = project_name or self.settings("project")
        if not is_user_created:
            run_name = run_name or self.current_run_id
        if aliases is None:
            aliases = []

        response = self.gql(
            mutation,
            variable_values={
                "entityName": entity_name,
                "projectName": project_name,
                "runName": run_name,
                "artifactTypeName": artifact_type_name,
                "artifactCollectionNames": [artifact_collection_name],
                "clientID": client_id,
                "sequenceClientID": sequence_client_id,
                "digest": digest,
                "description": description,
                "aliases": [alias for alias in aliases],
                "labels": json.dumps(util.make_safe_for_json(labels))
                if labels
                else None,
                "metadata": json.dumps(util.make_safe_for_json(metadata))
                if metadata
                else None,
                "distributedID": distributed_id,
                "enableDigestDeduplication": enable_digest_deduplication,
                "historyStep": history_step,
            },
        )
        av = response["createArtifact"]["artifact"]
        # TODO: make this a part of the graph
        av["version"] = "latest"
        for alias in av["aliases"]:
            if alias["artifactCollectionName"] == artifact_collection_name and re.match(
                r"^v\d+$", alias["alias"]
            ):
                av["version"] = alias["alias"]
        latest = response["createArtifact"]["artifact"]["artifactSequence"].get(
            "latestArtifact"
        )
        return av, latest

    def commit_artifact(self, artifact_id: str) -> "_Response":
        mutation = gql(
            """
        mutation CommitArtifact(
            $artifactID: ID!,
        ) {
            commitArtifact(input: {
                artifactID: $artifactID,
            }) {
                artifact {
                    id
                    digest
                }
            }
        }
        """
        )

        response: "_Response" = self.gql(
            mutation,
            variable_values={"artifactID": artifact_id},
            timeout=60,
        )
        return response

    def create_artifact_manifest(
        self,
        name: str,
        digest: str,
        artifact_id: Optional[str],
        base_artifact_id: Optional[str] = None,
        entity: Optional[str] = None,
        project: Optional[str] = None,
        run: Optional[str] = None,
        include_upload: bool = True,
        type: str = "FULL",
    ) -> Tuple[str, Dict[str, Any]]:
        mutation = gql(
            """
        mutation CreateArtifactManifest(
            $name: String!,
            $digest: String!,
            $artifactID: ID!,
            $baseArtifactID: ID,
            $entityName: String!,
            $projectName: String!,
            $runName: String!,
            $includeUpload: Boolean!,
            %s
        ) {
            createArtifactManifest(input: {
                name: $name,
                digest: $digest,
                artifactID: $artifactID,
                baseArtifactID: $baseArtifactID,
                entityName: $entityName,
                projectName: $projectName,
                runName: $runName,
                %s
            }) {
                artifactManifest {
                    id
                    file {
                        id
                        name
                        displayName
                        uploadUrl @include(if: $includeUpload)
                        uploadHeaders @include(if: $includeUpload)
                    }
                }
            }
        }
        """
            %
            # For backwards compatibility with older backends that don't support
            # patch manifests.
            (
                "$type: ArtifactManifestType = FULL" if type != "FULL" else "",
                "type: $type" if type != "FULL" else "",
            )
        )

        entity_name = entity or self.settings("entity")
        project_name = project or self.settings("project")
        run_name = run or self.current_run_id

        response = self.gql(
            mutation,
            variable_values={
                "name": name,
                "digest": digest,
                "artifactID": artifact_id,
                "baseArtifactID": base_artifact_id,
                "entityName": entity_name,
                "projectName": project_name,
                "runName": run_name,
                "includeUpload": include_upload,
                "type": type,
            },
        )
        return (
            response["createArtifactManifest"]["artifactManifest"]["id"],
            response["createArtifactManifest"]["artifactManifest"]["file"],
        )

    def update_artifact_manifest(
        self,
        artifact_manifest_id: str,
        base_artifact_id: Optional[str] = None,
        digest: Optional[str] = None,
        include_upload: Optional[bool] = True,
    ) -> Tuple[str, Dict[str, Any]]:
        mutation = gql(
            """
        mutation UpdateArtifactManifest(
            $artifactManifestID: ID!,
            $digest: String,
            $baseArtifactID: ID,
            $includeUpload: Boolean!,
        ) {
            updateArtifactManifest(input: {
                artifactManifestID: $artifactManifestID,
                digest: $digest,
                baseArtifactID: $baseArtifactID,
            }) {
                artifactManifest {
                    id
                    file {
                        id
                        name
                        displayName
                        uploadUrl @include(if: $includeUpload)
                        uploadHeaders @include(if: $includeUpload)
                    }
                }
            }
        }
        """
        )

        response = self.gql(
            mutation,
            variable_values={
                "artifactManifestID": artifact_manifest_id,
                "digest": digest,
                "baseArtifactID": base_artifact_id,
                "includeUpload": include_upload,
            },
        )

        return (
            response["updateArtifactManifest"]["artifactManifest"]["id"],
            response["updateArtifactManifest"]["artifactManifest"]["file"],
        )

    def _resolve_client_id(
        self,
        client_id: str,
    ) -> Optional[str]:

        if client_id in self._client_id_mapping:
            return self._client_id_mapping[client_id]

        query = gql(
            """
            query ClientIDMapping($clientID: ID!) {
                clientIDMapping(clientID: $clientID) {
                    serverID
                }
            }
        """
        )
        response = self.gql(
            query,
            variable_values={
                "clientID": client_id,
            },
        )
        server_id = None
        if response is not None:
            client_id_mapping = response.get("clientIDMapping")
            if client_id_mapping is not None:
                server_id = client_id_mapping.get("serverID")
                if server_id is not None:
                    self._client_id_mapping[client_id] = server_id
        return server_id

    @normalize_exceptions
    def create_artifact_files(
        self, artifact_files: Iterable["CreateArtifactFileSpecInput"]
    ) -> Mapping[str, "CreateArtifactFilesResponseFile"]:
        mutation = gql(
            """
        mutation CreateArtifactFiles(
            $storageLayout: ArtifactStorageLayout!
            $artifactFiles: [CreateArtifactFileSpecInput!]!
        ) {
            createArtifactFiles(input: {
                artifactFiles: $artifactFiles,
                storageLayout: $storageLayout
            }) {
                files {
                    edges {
                        node {
                            id
                            name
                            displayName
                            uploadUrl
                            uploadHeaders
                            artifact {
                                id
                            }
                        }
                    }
                }
            }
        }
        """
        )

        # TODO: we should use constants here from interface/artifacts.py
        # but probably don't want the dependency. We're going to remove
        # this setting in a future release, so I'm just hard-coding the strings.
        storage_layout = "V2"
        if env.get_use_v1_artifacts():
            storage_layout = "V1"

        response = self.gql(
            mutation,
            variable_values={
                "storageLayout": storage_layout,
                "artifactFiles": [af for af in artifact_files],
            },
        )

        result = {}
        for edge in response["createArtifactFiles"]["files"]["edges"]:
            node = edge["node"]
            result[node["displayName"]] = node
        return result

    @normalize_exceptions
    def notify_scriptable_run_alert(
        self,
        title: str,
        text: str,
        level: Optional[str] = None,
        wait_duration: Optional["Number"] = None,
    ) -> bool:
        mutation = gql(
            """
        mutation NotifyScriptableRunAlert(
            $entityName: String!,
            $projectName: String!,
            $runName: String!,
            $title: String!,
            $text: String!,
            $severity: AlertSeverity = INFO,
            $waitDuration: Duration
        ) {
            notifyScriptableRunAlert(input: {
                entityName: $entityName,
                projectName: $projectName,
                runName: $runName,
                title: $title,
                text: $text,
                severity: $severity,
                waitDuration: $waitDuration
            }) {
               success
            }
        }
        """
        )

        response = self.gql(
            mutation,
            variable_values={
                "entityName": self.settings("entity"),
                "projectName": self.settings("project"),
                "runName": self.current_run_id,
                "title": title,
                "text": text,
                "severity": level,
                "waitDuration": wait_duration,
            },
        )
        success: bool = response["notifyScriptableRunAlert"]["success"]
        return success

    def get_sweep_state(
        self, sweep: str, entity: Optional[str] = None, project: Optional[str] = None
    ) -> "SweepState":
        state: "SweepState" = self.sweep(
            sweep=sweep, entity=entity, project=project, specs="{}"
        )["state"]
        return state

    def set_sweep_state(
        self,
        sweep: str,
        state: "SweepState",
        entity: Optional[str] = None,
        project: Optional[str] = None,
    ) -> None:
        assert state in ("RUNNING", "PAUSED", "CANCELED", "FINISHED")
        s = self.sweep(sweep=sweep, entity=entity, project=project, specs="{}")
        curr_state = s["state"].upper()
        if state == "RUNNING" and curr_state in ("CANCELED", "FINISHED"):
            raise Exception("Cannot resume %s sweep." % curr_state.lower())
        elif state == "PAUSED" and curr_state not in ("PAUSED", "RUNNING"):
            raise Exception("Cannot pause %s sweep." % curr_state.lower())
        elif curr_state not in ("RUNNING", "PAUSED"):
            raise Exception("Sweep already %s." % curr_state.lower())
        sweep_id = s["id"]
        mutation = gql(
            """
        mutation UpsertSweep(
            $id: ID,
            $state: String,
            $entityName: String,
            $projectName: String
        ) {
            upsertSweep(input: {
                id: $id,
                state: $state,
                entityName: $entityName,
                projectName: $projectName
            }){
                sweep {
                    name
                }
            }
        }
        """
        )
        self.gql(
            mutation,
            variable_values={
                "id": sweep_id,
                "state": state,
                "entityName": entity or self.settings("entity"),
                "projectName": project or self.settings("project"),
            },
        )

    def stop_sweep(
        self,
        sweep: str,
        entity: Optional[str] = None,
        project: Optional[str] = None,
    ) -> None:
        """
        Finish the sweep to stop running new runs and let currently running runs finish.
        """
        self.set_sweep_state(
            sweep=sweep, state="FINISHED", entity=entity, project=project
        )

    def cancel_sweep(
        self,
        sweep: str,
        entity: Optional[str] = None,
        project: Optional[str] = None,
    ) -> None:
        """
        Cancel the sweep to kill all running runs and stop running new runs.
        """
        self.set_sweep_state(
            sweep=sweep, state="CANCELED", entity=entity, project=project
        )

    def pause_sweep(
        self,
        sweep: str,
        entity: Optional[str] = None,
        project: Optional[str] = None,
    ) -> None:
        """
        Pause the sweep to temporarily stop running new runs.
        """
        self.set_sweep_state(
            sweep=sweep, state="PAUSED", entity=entity, project=project
        )

    def resume_sweep(
        self,
        sweep: str,
        entity: Optional[str] = None,
        project: Optional[str] = None,
    ) -> None:
        """
        Resume the sweep to continue running new runs.
        """
        self.set_sweep_state(
            sweep=sweep, state="RUNNING", entity=entity, project=project
        )

    def _status_request(self, url: str, length: int) -> requests.Response:
        """Ask google how much we've uploaded"""
        return requests.put(
            url=url,
            headers={"Content-Length": "0", "Content-Range": "bytes */%i" % length},
        )

    def _flatten_edges(self, response: "_Response") -> List[Dict]:
        """Return an array from the nested graphql relay structure"""
        return [node["node"] for node in response["edges"]]<|MERGE_RESOLUTION|>--- conflicted
+++ resolved
@@ -1837,15 +1837,9 @@
             A tuple of the file's local path and the streaming response. The streaming response is None if the file
             already existed and was up-to-date.
         """
-<<<<<<< HEAD
-        fileName = metadata["name"]
-        path = os.path.join(out_dir or self.settings("wandb_dir"), fileName)
-        if self.file_current(fileName, hashutil.B64MD5(metadata["md5"])):
-=======
         filename = metadata["name"]
         path = os.path.join(out_dir or self.settings("wandb_dir"), filename)
-        if self.file_current(filename, util.B64MD5(metadata["md5"])):
->>>>>>> bb45a536
+        if self.file_current(filename, hashutil.B64MD5(metadata["md5"])):
             return path, None
 
         size, response = self.download_file(metadata["url"])
