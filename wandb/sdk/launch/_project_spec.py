"""
Internal utility for converting arguments from a launch spec or call to wandb launch
into a runnable wandb launch script
"""
import binascii
import enum
from gettext import install
import json
import logging
import os
from shlex import quote
import tempfile
from typing import Any, Dict, List, Optional

import wandb
from wandb.apis.internal import Api
from wandb.apis.public import Artifact as PublicArtifact
import wandb.docker as docker
from wandb.errors import CommError, LaunchError
from wandb.sdk.data_types._dtypes import TypeRegistry
from wandb.sdk.lib.runid import generate_id
from wandb.sdk.wandb_run import Run

from . import utils
from .utils import LOG_PREFIX

_logger = logging.getLogger(__name__)

DEFAULT_LAUNCH_METADATA_PATH = "launch_metadata.json"

# need to make user root for sagemaker, so users have access to /opt/ml directories
# that let users create artifacts and access input data
RESOURCE_UID_MAP = {"local": 1000, "sagemaker": 0}
IMAGE_TAG_MAX_LENGTH = 32


class LaunchSource(enum.IntEnum):
    WANDB: int = 1
    GIT: int = 2
    LOCAL: int = 3
    DOCKER: int = 4
    JOB: int = 5


class EntrypointDefaults(List[str]):
    PYTHON = ["python", "main.py"]


class LaunchType(str):
    JOB = "launch_job"


class LaunchProject:
    """A launch project specification."""

    def __init__(
        self,
        uri: Optional[str],
        job: Optional[str],
        api: Api,
        launch_spec: Dict[str, Any],
        target_entity: str,
        target_project: str,
        name: Optional[str],
        docker_config: Dict[str, Any],
        git_info: Dict[str, str],
        overrides: Dict[str, Any],
        resource: str,
        resource_args: Dict[str, Any],
        cuda: Optional[bool],
        run_id: Optional[str],
    ):
        if uri is not None and utils.is_bare_wandb_uri(uri):
            uri = api.settings("base_url") + uri
            _logger.info(f"{LOG_PREFIX}Updating uri with base uri: {uri}")
        self.uri = uri
        self.job = job
        wandb.termlog(f"{LOG_PREFIX}Launch project got job {job}")
        self._job_artifact: Optional[PublicArtifact] = None
        self.api = api
        self.launch_spec = launch_spec
        self.target_entity = target_entity
        self.target_project = target_project.lower()
        self.name = name  # TODO: replace with run_id
        self.resource = resource
        self.resource_args = resource_args
        self.build_image: bool = docker_config.get("build_image", False)
        self.python_version: Optional[str] = docker_config.get("python_version")
        self.cuda_version: Optional[str] = docker_config.get("cuda_version")
        self._base_image: Optional[str] = docker_config.get("base_image")
        self.docker_image: Optional[str] = docker_config.get("docker_image")
        uid = RESOURCE_UID_MAP.get(resource, 1000)
        if self._base_image:
            uid = docker.get_image_uid(self._base_image)
            _logger.info(f"{LOG_PREFIX}Retrieved base image uid {uid}")
        self.docker_user_id: int = docker_config.get("user_id", uid)
        self.git_version: Optional[str] = git_info.get("version")
        self.git_repo: Optional[str] = git_info.get("repo")
        self.override_args: Dict[str, Any] = overrides.get("args", {})
        self.override_config: Dict[str, Any] = overrides.get("run_config", {})
        self.override_artifacts: Dict[str, Any] = overrides.get("artifacts", {})
        self.override_entrypoint: Optional[EntryPoint] = None
        self.deps_type: Optional[str] = None
        self.cuda = cuda
        self._runtime: Optional[str] = None
        self.run_id = run_id or generate_id()
        self._image_tag: str = self._initialize_image_job_tag() or self.run_id
        wandb.termlog(f"{LOG_PREFIX}Launch project using image tag {self._image_tag}")
        self._entry_points: Dict[
            str, EntryPoint
        ] = {}  # todo: keep multiple entrypoint support?

        if overrides.get("entry_point"):
            _logger.info("Adding override entry point")
            self.override_entrypoint = self.add_entry_point(
                overrides.get("entry_point")  # type: ignore
            )
        if self.docker_image is not None:
            self.source = LaunchSource.DOCKER
            self.project_dir = None
        elif self.job is not None:
            self.source = LaunchSource.JOB
            self.project_dir = tempfile.mkdtemp()
        elif self.uri is not None and utils._is_wandb_uri(self.uri):
            _logger.info(f"URI {self.uri} indicates a wandb uri")
            self.source = LaunchSource.WANDB
            self.project_dir = tempfile.mkdtemp()
        elif self.uri is not None and utils._is_git_uri(self.uri):
            _logger.info(f"URI {self.uri} indicates a git uri")
            self.source = LaunchSource.GIT
            self.project_dir = tempfile.mkdtemp()
        elif self.uri is not None and "placeholder-" in self.uri:
            wandb.termlog(
                f"{LOG_PREFIX}Launch received placeholder URI, replacing with local path."
            )
            self.uri = os.getcwd()
            self.source = LaunchSource.LOCAL
            self.project_dir = self.uri
        else:
            _logger.info(f"URI {self.uri} indicates a local uri")
            # assume local
            if self.uri is not None and not os.path.exists(self.uri):
                raise LaunchError(
                    "Assumed URI supplied is a local path but path is not valid"
                )
            self.source = LaunchSource.LOCAL
            self.project_dir = self.uri
        if launch_spec.get("resource_args"):
            self.resource_args = launch_spec["resource_args"]

        self.aux_dir = tempfile.mkdtemp()
        self.clear_parameter_run_config_collisions()

    @property
    def base_image(self) -> str:
        """Returns {PROJECT}_base:{PYTHON_VERSION}"""
        # TODO: this should likely be source_project when we have it...

        # don't make up a separate base image name if user provides a docker image
        if self.docker_image is not None:
            return self.docker_image

        python_version = (self.python_version or "3").replace("+", "dev")
        generated_name = "{}_base:{}".format(
            self.target_project.replace(" ", "-"), python_version
        )
        return self._base_image or generated_name

    @property
    def image_name(self) -> str:
        if self.docker_image is not None:
            return self.docker_image
        elif self.uri is not None:
            cleaned_uri = self.uri.replace("https://", "/")
            first_sep = cleaned_uri.find("/")
            shortened_uri = cleaned_uri[first_sep:]
            return wandb.util.make_docker_image_name_safe(shortened_uri)
        else:
            # this will always pass since one of these 3 is required
            assert self.job is not None
            return wandb.util.make_docker_image_name_safe(self.job.split(":")[0])

    def _initialize_image_job_tag(self) -> Optional[str]:
        if self.job is not None:
            job_name, alias = self.job.split(":")
            # Alias is used to differentiate images between jobs of the same sequence
            _image_tag = f"{alias}-{job_name}"
            _logger.debug(f"{LOG_PREFIX}Setting image tag {_image_tag}")
            return wandb.util.make_docker_image_name_safe(_image_tag)
        return None

    @property
    def image_uri(self) -> str:
        if self.docker_image:
            return self.docker_image
        return f"{self.image_name}:{self.image_tag}"

    @property
    def image_tag(self) -> str:

        return self._image_tag[:IMAGE_TAG_MAX_LENGTH]

    @property
    def docker_image(self) -> Optional[str]:
        return self._docker_image

    @docker_image.setter
    def docker_image(self, value: str) -> None:
        self._docker_image = value
        self._ensure_not_docker_image_and_local_process()

    def clear_parameter_run_config_collisions(self) -> None:
        """Clear values from the override run config values if a matching key exists in the override arguments."""
        if not self.override_config:
            return
        keys = [key for key in self.override_config.keys()]
        for key in keys:
            if self.override_args.get(key):
                del self.override_config[key]

    def get_single_entry_point(self) -> Optional["EntryPoint"]:
        """Returns the first entrypoint for the project, or None if no entry point was provided because a docker image was provided."""
        # assuming project only has 1 entry point, pull that out
        # tmp fn until we figure out if we want to support multiple entry points or not
        if not self._entry_points:
            if not self.docker_image:
                raise LaunchError(
                    "Project must have at least one entry point unless docker image is specified."
                )
            return None
        return list(self._entry_points.values())[0]

    def add_entry_point(self, command: List[str]) -> "EntryPoint":
        """Adds an entry point to the project."""
        entry_point = command[-1]
        new_entrypoint = EntryPoint(name=entry_point, command=command)
        self._entry_points[entry_point] = new_entrypoint
        return new_entrypoint

    def _ensure_not_docker_image_and_local_process(self) -> None:
        if self.docker_image is not None and self.resource == "local-process":
            raise LaunchError(
                "Cannot specify docker image with local-process resource runner"
            )

    def _fetch_job(self) -> None:
        public_api = wandb.apis.public.Api()
        job_dir = tempfile.mkdtemp()
        try:
            job = public_api.job(self.job, path=job_dir)
        except CommError:
            raise LaunchError(f"Job {self.job} not found")
        job.configure_launch_project(self)
        self._job_artifact = job._job_artifact

    def _fetch_project_local(self, internal_api: Api) -> None:
        """Fetch a project (either wandb run or git repo) into a local directory, returning the path to the local project directory."""
        # these asserts are all guaranteed to pass, but are required by mypy
        assert self.source != LaunchSource.LOCAL and self.source != LaunchSource.JOB
        assert isinstance(self.uri, str)
        assert self.project_dir is not None
        _logger.info("Fetching project locally...")
        if utils._is_wandb_uri(self.uri):
            source_entity, source_project, source_run_name = utils.parse_wandb_uri(
                self.uri
            )
            run_info = utils.fetch_wandb_project_run_info(
                source_entity, source_project, source_run_name, internal_api
            )
            program_name = run_info.get("codePath") or run_info["program"]

            if run_info.get("cudaVersion"):
                original_cuda_version = ".".join(run_info["cudaVersion"].split(".")[:2])

                if self.cuda is None:
                    # only set cuda on by default if cuda is None (unspecified), not False (user specifically requested cpu image)
                    wandb.termlog(
                        f"{LOG_PREFIX}Original wandb run {source_run_name} was run with cuda version {original_cuda_version}. Enabling cuda builds by default; to build on a CPU-only image, run again with --cuda=False"
                    )
                    self.cuda_version = original_cuda_version
                    self.cuda = True
                if (
                    self.cuda
                    and self.cuda_version
                    and self.cuda_version != original_cuda_version
                ):
                    wandb.termlog(
                        f"{LOG_PREFIX}Specified cuda version {self.cuda_version} differs from original cuda version {original_cuda_version}. Running with specified version {self.cuda_version}"
                    )
            # Specify the python runtime for jupyter2docker
            self.python_version = run_info.get("python", "3")
            downloaded_code_artifact = utils.check_and_download_code_artifacts(
                source_entity,
                source_project,
                source_run_name,
                internal_api,
                self.project_dir,
            )
            if downloaded_code_artifact:
                self._image_tag = binascii.hexlify(
                    downloaded_code_artifact.digest.encode()
                ).decode()
            else:
                if not run_info["git"]:
                    raise LaunchError(
                        "Reproducing a run requires either an associated git repo or a code artifact logged with `run.log_code()`"
                    )
                branch_name = utils._fetch_git_repo(
                    self.project_dir,
                    run_info["git"]["remote"],
                    run_info["git"]["commit"],
                )
                if self.git_version is None:
                    self.git_version = branch_name
                patch = utils.fetch_project_diff(
                    source_entity, source_project, source_run_name, internal_api
                )
                tag_string = run_info["git"]["remote"] + run_info["git"]["commit"]
                if patch:
                    utils.apply_patch(patch, self.project_dir)
                    tag_string += patch

                self._image_tag = binascii.hexlify(tag_string.encode()).decode()

                # For cases where the entry point wasn't checked into git
                if not os.path.exists(os.path.join(self.project_dir, program_name)):
                    downloaded_entrypoint = utils.download_entry_point(
                        source_entity,
                        source_project,
                        source_run_name,
                        internal_api,
                        program_name,
                        self.project_dir,
                    )

                    if not downloaded_entrypoint:
                        raise LaunchError(
                            f"Entrypoint file: {program_name} does not exist, "
                            "and could not be downloaded. Please specify the entrypoint for this run."
                        )

            if (
                "_session_history.ipynb" in os.listdir(self.project_dir)
                or ".ipynb" in program_name
            ):
                program_name = utils.convert_jupyter_notebook_to_script(
                    program_name, self.project_dir
                )

            # Download any frozen requirements
            utils.download_wandb_python_deps(
                source_entity,
                source_project,
                source_run_name,
                internal_api,
                self.project_dir,
            )

            if not self._entry_points:
                _, ext = os.path.splitext(program_name)
                if ext == ".py":
                    entry_point = ["python", program_name]
                elif ext == ".sh":
                    command = os.environ.get("SHELL", "bash")
                    entry_point = [command, program_name]
                else:
                    raise LaunchError(f"Unsupported entrypoint: {program_name}")
                self.add_entry_point(entry_point)
            self.override_args = utils.merge_parameters(
                self.override_args, run_info["args"]
            )
        else:
            assert utils._GIT_URI_REGEX.match(self.uri), (
                "Non-wandb URI %s should be a Git URI" % self.uri
            )
            if not self._entry_points:
                wandb.termlog(
                    f"{LOG_PREFIX}Entry point for repo not specified, defaulting to python main.py"
                )
<<<<<<< HEAD
                self.add_entry_point(EntrypointDefaults.PYTHON)
            utils._fetch_git_repo(self.project_dir, self.uri, self.git_version)
=======
                self.add_entry_point(["python", "main.py"])
            branch_name = utils._fetch_git_repo(
                self.project_dir, self.uri, self.git_version
            )
            if self.git_version is None:
                self.git_version = branch_name
>>>>>>> 7ac98ab7


class EntryPoint:
    """An entry point into a wandb launch specification."""

    def __init__(self, name: str, command: List[str]):
        self.name = name
        self.command = command

    def compute_command(self, user_parameters: Optional[Dict[str, Any]]) -> List[str]:
        """Converts user parameter dictionary to a string."""
        command_arr = []
        command_arr += self.command
        extras = compute_command_args(user_parameters)
        command_arr += extras
        return command_arr


def compute_command_args(parameters: Optional[Dict[str, Any]]) -> List[str]:
    arr: List[str] = []
    if parameters is None:
        return arr
    for key, value in parameters.items():
        if value is not None:
            arr.append(f"--{key}")
            arr.append(quote(str(value)))
        else:
            arr.append(f"--{key}")
    return arr


def get_entry_point_command(
    entry_point: Optional["EntryPoint"], parameters: Dict[str, Any]
) -> List[str]:
    """Returns the shell command to execute in order to run the specified entry point.

    Arguments:
    entry_point: Entry point to run
    parameters: Parameters (dictionary) for the entry point command

    Returns:
        List of strings representing the shell command to be executed
    """
    if entry_point is None:
        return []
    return entry_point.compute_command(parameters)


def create_project_from_spec(launch_spec: Dict[str, Any], api: Api) -> LaunchProject:
    """Constructs a LaunchProject instance using a launch spec.

    Arguments:
    launch_spec: Dictionary representation of launch spec
    api: Instance of wandb.apis.internal Api

    Returns:
        An initialized `LaunchProject` object
    """

    name: Optional[str] = None
    if launch_spec.get("name"):
        name = launch_spec["name"]
    return LaunchProject(
        launch_spec.get("uri"),
        launch_spec.get("job"),
        api,
        launch_spec,
        launch_spec["entity"],
        launch_spec["project"],
        name,
        launch_spec.get("docker", {}),
        launch_spec.get("git", {}),
        launch_spec.get("overrides", {}),
        launch_spec.get("resource", "local"),
        launch_spec.get("resource_args", {}),
        launch_spec.get("cuda", None),
        launch_spec.get("run_id", None),
    )


def fetch_and_validate_project(
    launch_project: LaunchProject, api: Api
) -> LaunchProject:
    """Fetches a project into a local directory, adds the config values to the directory, and validates the first entrypoint for the project.

    Arguments:
    launch_project: LaunchProject to fetch and validate.
    api: Instance of wandb.apis.internal Api

    Returns:
        A validated `LaunchProject` object.

    """
    if launch_project.source == LaunchSource.DOCKER:
        return launch_project
    if launch_project.source == LaunchSource.LOCAL:
        if not launch_project._entry_points:
            wandb.termlog(
                f"{LOG_PREFIX}Entry point for repo not specified, defaulting to `python main.py`"
            )
            launch_project.add_entry_point(EntrypointDefaults.PYTHON)
    elif launch_project.source == LaunchSource.JOB:
        launch_project._fetch_job()
    else:
        launch_project._fetch_project_local(internal_api=api)

    assert launch_project.project_dir is not None
    # this prioritizes pip, and we don't support any cases where both are present
    # conda projects when uploaded to wandb become pip projects via requirements.frozen.txt, wandb doesn't preserve conda envs
    if os.path.exists(
        os.path.join(launch_project.project_dir, "requirements.txt")
    ) or os.path.exists(
        os.path.join(launch_project.project_dir, "requirements.frozen.txt")
    ):
        launch_project.deps_type = "pip"
    elif os.path.exists(os.path.join(launch_project.project_dir, "environment.yml")):
        launch_project.deps_type = "conda"

    return launch_project


def create_metadata_file(
    launch_project: LaunchProject,
    image_uri: str,
    sanitized_entrypoint_str: str,
    docker_args: Dict[str, Any],
    sanitized_dockerfile_contents: str,
) -> None:
    assert launch_project.project_dir is not None
    with open(
        os.path.join(launch_project.project_dir, DEFAULT_LAUNCH_METADATA_PATH),
        "w",
    ) as f:
        json.dump(
            {
                **launch_project.launch_spec,
                "image_uri": image_uri,
                "command": sanitized_entrypoint_str,
                "docker_args": docker_args,
                "dockerfile_contents": sanitized_dockerfile_contents,
            },
            f,
        )<|MERGE_RESOLUTION|>--- conflicted
+++ resolved
@@ -44,10 +44,6 @@
 
 class EntrypointDefaults(List[str]):
     PYTHON = ["python", "main.py"]
-
-
-class LaunchType(str):
-    JOB = "launch_job"
 
 
 class LaunchProject:
@@ -377,17 +373,12 @@
                 wandb.termlog(
                     f"{LOG_PREFIX}Entry point for repo not specified, defaulting to python main.py"
                 )
-<<<<<<< HEAD
                 self.add_entry_point(EntrypointDefaults.PYTHON)
-            utils._fetch_git_repo(self.project_dir, self.uri, self.git_version)
-=======
-                self.add_entry_point(["python", "main.py"])
             branch_name = utils._fetch_git_repo(
                 self.project_dir, self.uri, self.git_version
             )
             if self.git_version is None:
                 self.git_version = branch_name
->>>>>>> 7ac98ab7
 
 
 class EntryPoint:
