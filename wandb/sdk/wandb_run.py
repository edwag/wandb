--- conflicted
+++ resolved
@@ -27,10 +27,7 @@
 from typing import TYPE_CHECKING
 
 import requests
-<<<<<<< HEAD
-=======
 from six import string_types
->>>>>>> 9db79c7d
 from six.moves import _thread as thread
 from six.moves.collections_abc import Mapping
 from urllib.parse import quote as url_quote, urlencode
@@ -45,11 +42,7 @@
     Record,
     RunRecord,
 )
-<<<<<<< HEAD
-from wandb.sdk.lib import printer
-=======
 from wandb.sdk import wandb_print
->>>>>>> 9db79c7d
 from wandb.util import (
     add_import_hook,
     sentry_set_scope,
@@ -344,18 +337,10 @@
         self._stderr_slave_fd = None
         self._exit_code = None
         self._exit_result = None
-<<<<<<< HEAD
-        self._final_summary = None
-        self._jupyter_progress = None
-=======
->>>>>>> 9db79c7d
         self._quiet = self._settings._quiet
 
         self._output_writer = None
-<<<<<<< HEAD
-=======
         self._printer = wandb_print.PrinterManager()
->>>>>>> 9db79c7d
         self._used_artifact_slots: List[str] = []
 
         # Pull info from settings
@@ -1057,11 +1042,7 @@
         self._teardown_hooks = hooks
 
     def _set_run_obj(self, run_obj: RunRecord) -> None:
-<<<<<<< HEAD
-        self._printer._set_run_obj(run_obj)  # TODO remove
-=======
         self._printer._set_run_obj(run_obj)
->>>>>>> 9db79c7d
         self._run_obj = run_obj
         self._entity = run_obj.entity
         self._project = run_obj.project
@@ -1569,27 +1550,11 @@
         if not self._run_obj.sweep_id:
             return None
 
-<<<<<<< HEAD
-        app_url = wandb.util.app_url(self._settings.base_url)
-        entity = url_quote(self._run_obj.entity)
-        project = url_quote(self._run_obj.project)
-        sweep_id = url_quote(self._run_obj.sweep_id)
-
-        query = self._get_url_query_string()
-
-        return f"{app_url}/{entity}/{project}/sweeps/{sweep_id}{query}"
-
-    def _get_run_name(self) -> str:
-        if not self._run_obj:
-            return ""
-        return self._run_obj.display_name
-=======
     def _get_run_name(self) -> str:
         r = self._run_obj
         if not r:
             return ""
         return r.display_name
->>>>>>> 9db79c7d
 
     def _redirect(
         self,
@@ -1746,14 +1711,6 @@
             self._output_writer = None
 
     def _on_init(self) -> None:
-<<<<<<< HEAD
-        if self._backend and self._backend.interface:
-            self._printer._display_on_init(self._backend.interface)
-
-    def _on_start(self) -> None:
-        if self._backend and self._backend.interface:
-            self._printer._display_on_start(self._backend.interface)
-=======
         self._printer._display_on_init(self._backend.interface)
 
     def _on_start(self) -> None:
@@ -1761,7 +1718,6 @@
         self._printer._display_on_start(
             self._get_project_url(), self._get_run_url(), self._get_sweep_url(),
         )
->>>>>>> 9db79c7d
 
         if self._settings.save_code and self._settings.code_dir is not None:
             self.log_code(self._settings.code_dir)
@@ -1771,12 +1727,6 @@
             self._run_status_checker = RunStatusChecker(self._backend.interface)
         self._console_start()
 
-<<<<<<< HEAD
-=======
-    # def _on_finish_progress(self, progress: FilePusherStats, done: bool = None) -> None:
-    # self._pusher_print_status(progress, done=done)
-
->>>>>>> 9db79c7d
     def _on_finish(self) -> None:
         trigger.call("on_finished")
 
@@ -1795,15 +1745,6 @@
         if self._backend and self._backend.interface:
             self._printer._display_on_finish(self._exit_code, self._backend.interface)
 
-<<<<<<< HEAD
-        if self._backend and self._backend.interface:
-            # telemetry could have changed, publish final data
-            self._backend.interface._publish_telemetry(self._telemetry_obj)
-
-            # TODO: we need to handle catastrophic failure better
-            # some tests were timing out on sending exit for reasons not clear to me
-            self._backend.interface.publish_exit(self._exit_code)
-=======
             # TODO: we need to handle catastrophic failure better
             # some tests were timing out on sending exit for reasons not clear to me
             self._backend.interface.publish_exit(self._exit_code)
@@ -1812,7 +1753,6 @@
             self._printer._display_on_finish(
                 self._exit_code, self._quiet, self._backend.interface,
             )
->>>>>>> 9db79c7d
 
         if self._backend:
             self._backend.cleanup()
@@ -1821,14 +1761,8 @@
             self._run_status_checker.join()
 
     def _on_final(self) -> None:
-<<<<<<< HEAD
-        logger.info("logging synced files")
-
-        self._printer._display_on_final()
-=======
 
         self._printer._display_on_final(self._quiet, self._get_run_url())
->>>>>>> 9db79c7d
 
     def _save_job_spec(self) -> None:
         envdict = dict(python="python3.6", requirements=[],)
