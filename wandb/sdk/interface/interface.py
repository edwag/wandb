--- conflicted
+++ resolved
@@ -769,10 +769,10 @@
     ) -> MailboxHandle:
         raise NotImplementedError
 
-<<<<<<< HEAD
     @abstractmethod
     def _deliver_request_run(self, run: pb.RunRequest) -> MailboxHandle:
-=======
+        raise NotImplementedError
+
     def deliver_request_sync_status(self) -> MailboxHandle:
         sync_status = pb.SyncStatusRequest()
         return self._deliver_request_sync_status(sync_status)
@@ -781,5 +781,4 @@
     def _deliver_request_sync_status(
         self, sync_status: pb.SyncStatusRequest
     ) -> MailboxHandle:
->>>>>>> 0146f67e
         raise NotImplementedError