import os

import configparser

from wandb import util
from wandb.old import core
<<<<<<< HEAD
from wandb.util import wandb_dir
=======
from wandb import env
>>>>>>> 5e019ad3


class Settings(object):
    """Global W&B settings stored under $WANDB_CONFIG_DIR/settings."""

    DEFAULT_SECTION = "default"

    _UNSET = object()

    def __init__(self, load_settings=True, root_dir=None):
        self._global_settings = Settings._settings()
        self._local_settings = Settings._settings()
        self.root_dir = root_dir

        if load_settings:
            self._global_settings.read([Settings._global_path()])
            # Only attempt to read if there is a directory existing
            if os.path.isdir(core.wandb_dir(self.root_dir)):
                self._local_settings.read([Settings._local_path(self.root_dir)])

    def get(self, section, key, fallback=_UNSET):
        # Try the local settings first. If we can't find the key, then try the global settings.
        # If a fallback is provided, return it if we can't find the key in either the local or global
        # settings.
        try:
            return self._local_settings.get(section, key)
        except configparser.NoOptionError:
            try:
                return self._global_settings.get(section, key)
            except configparser.NoOptionError:
                if fallback is not Settings._UNSET:
                    return fallback
                else:
                    raise

    def set(self, section, key, value, globally=False, persist=False):
        """Persists settings to disk if persist = True"""

        def write_setting(settings, settings_path, persist):
            if not settings.has_section(section):
                Settings._safe_add_section(settings, Settings.DEFAULT_SECTION)
            settings.set(section, key, str(value))
            if persist:
                with open(settings_path, "w+") as f:
                    settings.write(f)

        if globally:
            write_setting(self._global_settings, Settings._global_path(), persist)
        else:
            write_setting(
                self._local_settings, Settings._local_path(self.root_dir), persist
            )

    def clear(self, section, key, globally=False, persist=False):
        def clear_setting(settings, settings_path, persist):
            settings.remove_option(section, key)
            if persist:
                with open(settings_path, "w+") as f:
                    settings.write(f)

        if globally:
            clear_setting(self._global_settings, Settings._global_path(), persist)
        else:
            clear_setting(
                self._local_settings, Settings._local_path(self.root_dir), persist
            )

    def items(self, section=None):
        section = section if section is not None else Settings.DEFAULT_SECTION

        result = {"section": section}

        try:
            if section in self._global_settings.sections():
                for option in self._global_settings.options(section):
                    result[option] = self._global_settings.get(section, option)
            if section in self._local_settings.sections():
                for option in self._local_settings.options(section):
                    result[option] = self._local_settings.get(section, option)
        except configparser.InterpolationSyntaxError:
            core.termwarn("Unable to parse settings file")

        return result

    @staticmethod
    def _safe_add_section(settings, section):
        if not settings.has_section(section):
            settings.add_section(section)

    @staticmethod
    def _settings(default_settings={}):
        settings = configparser.ConfigParser()
        Settings._safe_add_section(settings, Settings.DEFAULT_SECTION)
        for key, value in default_settings.items():
            settings.set(Settings.DEFAULT_SECTION, key, str(value))
        return settings

    @staticmethod
    def _global_path():
<<<<<<< HEAD
        config_dir = util.ensure_config_dir()
        return os.path.join(config_dir, 'settings')
=======
        config_dir = os.environ.get(
            env.CONFIG_DIR, os.path.join(os.path.expanduser("~"), ".config", "wandb")
        )
        util.mkdir_exists_ok(config_dir)
        return os.path.join(config_dir, "settings")
>>>>>>> 5e019ad3

    @staticmethod
    def _local_path(root_dir=None):
        util.mkdir_exists_ok(core.wandb_dir(root_dir))
        return os.path.join(core.wandb_dir(root_dir), "settings")<|MERGE_RESOLUTION|>--- conflicted
+++ resolved
@@ -4,11 +4,7 @@
 
 from wandb import util
 from wandb.old import core
-<<<<<<< HEAD
-from wandb.util import wandb_dir
-=======
 from wandb import env
->>>>>>> 5e019ad3
 
 
 class Settings(object):
@@ -108,16 +104,11 @@
 
     @staticmethod
     def _global_path():
-<<<<<<< HEAD
-        config_dir = util.ensure_config_dir()
-        return os.path.join(config_dir, 'settings')
-=======
         config_dir = os.environ.get(
             env.CONFIG_DIR, os.path.join(os.path.expanduser("~"), ".config", "wandb")
         )
         util.mkdir_exists_ok(config_dir)
         return os.path.join(config_dir, "settings")
->>>>>>> 5e019ad3
 
     @staticmethod
     def _local_path(root_dir=None):
