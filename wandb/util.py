import base64
import binascii
import codecs
import colorsys
import contextlib
from datetime import date, datetime
import errno
import functools
import gzip
import hashlib
import importlib
from importlib import import_module
import json
import logging
import math
import numbers
import os
import pathlib
import platform
import queue
import random
import re
import shlex
import socket
import sys
from sys import getsizeof
import tarfile
import tempfile
import threading
import time
import traceback
from types import ModuleType, TracebackType
from typing import (
    Any,
    Callable,
    Dict,
    Generator,
    IO,
    List,
    Mapping,
    Optional,
    Sequence,
    TextIO,
    Tuple,
    Type,
    Union,
)
import urllib
from urllib.parse import quote

import requests
import sentry_sdk  # type: ignore
import shortuuid  # type: ignore
import wandb
from wandb.env import error_reporting_enabled, get_app_url, SENTRY_DSN
from wandb.errors import CommError, term, UsageError
import yaml

logger = logging.getLogger(__name__)
_not_importable = set()

MAX_LINE_BYTES = (10 << 20) - (100 << 10)  # imposed by back end
IS_GIT = os.path.exists(os.path.join(os.path.dirname(__file__), "..", ".git"))
RE_WINFNAMES = re.compile(r'[<>:"\\?*]')

# these match the environments for gorilla
if IS_GIT:
    SENTRY_ENV = "development"
else:
    SENTRY_ENV = "production"


PLATFORM_WINDOWS = "windows"
PLATFORM_LINUX = "linux"
PLATFORM_BSD = "bsd"
PLATFORM_DARWIN = "darwin"
PLATFORM_UNKNOWN = "unknown"


def get_platform_name() -> str:
    if sys.platform.startswith("win"):
        return PLATFORM_WINDOWS
    elif sys.platform.startswith("darwin"):
        return PLATFORM_DARWIN
    elif sys.platform.startswith("linux"):
        return PLATFORM_LINUX
    elif sys.platform.startswith(
        (
            "dragonfly",
            "freebsd",
            "netbsd",
            "openbsd",
        )
    ):
        return PLATFORM_BSD
    else:
        return PLATFORM_UNKNOWN


# TODO(sentry): This code needs to be moved, sentry shouldn't be initialized as a
#  side effect of loading a module.
sentry_client: Optional["sentry_sdk.client.Client"] = None
sentry_hub: Optional["sentry_sdk.hub.Hub"] = None
sentry_default_dsn = (
    "https://a2f1d701163c42b097b9588e56b1c37e@o151352.ingest.sentry.io/5288891"
)
if error_reporting_enabled():
    sentry_dsn = os.environ.get(SENTRY_DSN, sentry_default_dsn)
    sentry_client = sentry_sdk.Client(
        dsn=sentry_dsn,
        default_integrations=False,
        environment=SENTRY_ENV,
        release=wandb.__version__,
    )

    sentry_hub = sentry_sdk.Hub(sentry_client)

POW_10_BYTES = [
    ("B", 10**0),
    ("KB", 10**3),
    ("MB", 10**6),
    ("GB", 10**9),
    ("TB", 10**12),
    ("PB", 10**15),
    ("EB", 10**18),
]

POW_2_BYTES = [
    ("B", 2**0),
    ("KiB", 2**10),
    ("MiB", 2**20),
    ("GiB", 2**30),
    ("TiB", 2**40),
    ("PiB", 2**50),
    ("EiB", 2**60),
]


def sentry_message(message: str) -> None:
    if error_reporting_enabled():
        sentry_hub.capture_message(message)  # type: ignore
    return None


def sentry_exc(
    exc: Union[
        str,
        BaseException,
        Tuple[
            Optional[Type[BaseException]],
            Optional[BaseException],
            Optional[TracebackType],
        ],
        None,
    ],
    delay: bool = False,
) -> None:
    if error_reporting_enabled():
        if isinstance(exc, str):
            sentry_hub.capture_exception(Exception(exc))  # type: ignore
        else:
            sentry_hub.capture_exception(exc)  # type: ignore
    if delay:
        time.sleep(2)
    return None


def sentry_reraise(exc: Any) -> None:
    """Re-raise an exception after logging it to Sentry

    Use this for top-level exceptions when you want the user to see the traceback.

    Must be called from within an exception handler.
    """
    sentry_exc(exc)
    # this will messily add this "reraise" function to the stack trace
    # but hopefully it's not too bad
    raise exc.with_traceback(sys.exc_info()[2])


def sentry_set_scope(
    settings_dict: Optional[
        Union[
            "wandb.sdk.wandb_settings.Settings",
            "wandb.sdk.internal.settings_static.SettingsStatic",
        ]
    ] = None,
    process_context: Optional[str] = None,
) -> None:
    if not error_reporting_enabled():
        return None

    # Tags come from two places: settings and args passed into this func.
    args = dict(locals())
    del args["settings_dict"]

    settings_tags = [
        "entity",
        "project",
        "run_id",
        "run_url",
        "sweep_url",
        "sweep_id",
        "deployment",
        "_require_service",
    ]

    s = settings_dict

    # convenience function for getting attr from settings
    def get(key: str) -> Any:
        return getattr(s, key, None)

    with sentry_hub.configure_scope() as scope:  # type: ignore
        scope.set_tag("platform", get_platform_name())

        # apply settings tags
        if s is not None:
            for tag in settings_tags:
                val = get(tag)
                if val not in [None, ""]:
                    scope.set_tag(tag, val)

            python_runtime = (
                "colab"
                if get("_colab")
                else ("jupyter" if get("_jupyter") else "python")
            )
            scope.set_tag("python_runtime", python_runtime)

            # Hack for constructing run_url and sweep_url given run_id and sweep_id
            required = ["entity", "project", "base_url"]
            params = {key: get(key) for key in required}
            if all(params.values()):
                # here we're guaranteed that entity, project, base_url all have valid values
                app_url = wandb.util.app_url(params["base_url"])
                e, p = (quote(params[k]) for k in ["entity", "project"])

                # TODO: the settings object will be updated to contain run_url and sweep_url
                # This is done by passing a settings_map in the run_start protocol buffer message
                for word in ["run", "sweep"]:
                    _url, _id = f"{word}_url", f"{word}_id"
                    if not get(_url) and get(_id):
                        scope.set_tag(_url, f"{app_url}/{e}/{p}/{word}s/{get(_id)}")

            if hasattr(s, "email"):
                scope.user = {"email": s.email}

        # apply directly passed-in tags
        for tag, value in args.items():
            if value is not None and value != "":
                scope.set_tag(tag, value)


def vendor_setup() -> Callable:
    """This enables us to use the vendor directory for packages we don't depend on
    Returns a function to call after imports are complete. Make sure to call this
    function or you will modify the user's path which is never good. The pattern should be:
    reset_path = vendor_setup()
    # do any vendor imports...
    reset_path()
    """
    original_path = [directory for directory in sys.path]

    def reset_import_path() -> None:
        sys.path = original_path

    parent_dir = os.path.abspath(os.path.dirname(__file__))
    vendor_dir = os.path.join(parent_dir, "vendor")
    vendor_packages = ("gql-0.2.0", "graphql-core-1.1")
    package_dirs = [os.path.join(vendor_dir, p) for p in vendor_packages]
    for p in [vendor_dir] + package_dirs:
        if p not in sys.path:
            sys.path.insert(1, p)

    return reset_import_path


def apple_gpu_stats_binary() -> str:
    parent_dir = os.path.abspath(os.path.dirname(__file__))
    return os.path.join(parent_dir, "bin", "apple_gpu_stats")


def vendor_import(name: str) -> Any:
    reset_path = vendor_setup()
    module = import_module(name)
    reset_path()
    return module


def get_module(name: str, required: Optional[Union[str, bool]] = None) -> Any:
    """
    Return module or None. Absolute import is required.
    :param (str) name: Dot-separated module path. E.g., 'scipy.stats'.
    :param (str) required: A string to raise a ValueError if missing
    :return: (module|None) If import succeeds, the module will be returned.
    """
    if name not in _not_importable:
        try:
            return import_module(name)
        except Exception:
            _not_importable.add(name)
            msg = f"Error importing optional module {name}"
            if required:
                logger.exception(msg)
    if required and name in _not_importable:
        raise wandb.Error(required)


def get_optional_module(name) -> Optional["importlib.ModuleInterface"]:  # type: ignore
    return get_module(name)


np = get_module("numpy")

# TODO: Revisit these limits
VALUE_BYTES_LIMIT = 100000


def app_url(api_url: str) -> str:
    """Returns the frontend app url without a trailing slash."""
    # TODO: move me to settings
    app_url = get_app_url()
    if app_url is not None:
        return str(app_url.strip("/"))
    if "://api.wandb.test" in api_url:
        # dev mode
        return api_url.replace("://api.", "://app.").strip("/")
    elif "://api.wandb." in api_url:
        # cloud
        return api_url.replace("://api.", "://").strip("/")
    elif "://api." in api_url:
        # onprem cloud
        return api_url.replace("://api.", "://app.").strip("/")
    # wandb/local
    return api_url


def get_full_typename(o: Any) -> Any:
    """We determine types based on type names so we don't have to import
    (and therefore depend on) PyTorch, TensorFlow, etc.
    """
    instance_name = o.__class__.__module__ + "." + o.__class__.__name__
    if instance_name in ["builtins.module", "__builtin__.module"]:
        return o.__name__
    else:
        return instance_name


def get_h5_typename(o: Any) -> Any:
    typename = get_full_typename(o)
    if is_tf_tensor_typename(typename):
        return "tensorflow.Tensor"
    elif is_pytorch_tensor_typename(typename):
        return "torch.Tensor"
    else:
        return o.__class__.__module__.split(".")[0] + "." + o.__class__.__name__


def is_uri(string: str) -> bool:
    parsed_uri = urllib.parse.urlparse(string)
    return len(parsed_uri.scheme) > 0


def local_file_uri_to_path(uri: str) -> str:
    """
    Convert URI to local filesystem path.
    No-op if the uri does not have the expected scheme.
    """
    path = urllib.parse.urlparse(uri).path if uri.startswith("file:") else uri
    return urllib.request.url2pathname(path)


def get_local_path_or_none(path_or_uri: str) -> Optional[str]:
    """Check if the argument is a local path (no scheme or file:///) and return local path if true,
    None otherwise.
    """
    parsed_uri = urllib.parse.urlparse(path_or_uri)
    if (
        len(parsed_uri.scheme) == 0
        or parsed_uri.scheme == "file"
        and len(parsed_uri.netloc) == 0
    ):
        return local_file_uri_to_path(path_or_uri)
    else:
        return None


def make_tarfile(
    output_filename: str,
    source_dir: str,
    archive_name: str,
    custom_filter: Optional[Callable] = None,
) -> None:
    # Helper for filtering out modification timestamps
    def _filter_timestamps(tar_info: "tarfile.TarInfo") -> Optional["tarfile.TarInfo"]:
        tar_info.mtime = 0
        return tar_info if custom_filter is None else custom_filter(tar_info)

    descriptor, unzipped_filename = tempfile.mkstemp()
    try:
        with tarfile.open(unzipped_filename, "w") as tar:
            tar.add(source_dir, arcname=archive_name, filter=_filter_timestamps)
        # When gzipping the tar, don't include the tar's filename or modification time in the
        # zipped archive (see https://docs.python.org/3/library/gzip.html#gzip.GzipFile)
        with gzip.GzipFile(
            filename="", fileobj=open(output_filename, "wb"), mode="wb", mtime=0
        ) as gzipped_tar, open(unzipped_filename, "rb") as tar_file:
            gzipped_tar.write(tar_file.read())
    finally:
        os.close(descriptor)
        os.remove(unzipped_filename)


def _user_args_to_dict(arguments: List[str]) -> Dict[str, Union[str, bool]]:
    user_dict = dict()
    value: Union[str, bool]
    name: str
    i = 0
    while i < len(arguments):
        arg = arguments[i]
        split = arg.split("=", maxsplit=1)
        # flag arguments don't require a value -> set to True if specified
        if len(split) == 1 and (
            i + 1 >= len(arguments) or arguments[i + 1].startswith("-")
        ):
            name = split[0].lstrip("-")
            value = True
            i += 1
        elif len(split) == 1 and not arguments[i + 1].startswith("-"):
            name = split[0].lstrip("-")
            value = arguments[i + 1]
            i += 2
        elif len(split) == 2:
            name = split[0].lstrip("-")
            value = split[1]
            i += 1
        if name in user_dict:
            wandb.termerror(f"Repeated parameter: '{name}'")
            sys.exit(1)
        user_dict[name] = value
    return user_dict


def is_tf_tensor(obj: Any) -> bool:
    import tensorflow  # type: ignore

    return isinstance(obj, tensorflow.Tensor)


def is_tf_tensor_typename(typename: str) -> bool:
    return typename.startswith("tensorflow.") and (
        "Tensor" in typename or "Variable" in typename
    )


def is_tf_eager_tensor_typename(typename: str) -> bool:
    return typename.startswith("tensorflow.") and ("EagerTensor" in typename)


def is_pytorch_tensor(obj: Any) -> bool:
    import torch  # type: ignore

    return isinstance(obj, torch.Tensor)


def is_pytorch_tensor_typename(typename: str) -> bool:
    return typename.startswith("torch.") and (
        "Tensor" in typename or "Variable" in typename
    )


def is_jax_tensor_typename(typename: str) -> bool:
    return typename.startswith("jaxlib.") and "DeviceArray" in typename


def get_jax_tensor(obj: Any) -> Optional[Any]:
    import jax  # type: ignore

    return jax.device_get(obj)


def is_fastai_tensor_typename(typename: str) -> bool:
    return typename.startswith("fastai.") and ("Tensor" in typename)


def is_pandas_data_frame_typename(typename: str) -> bool:
    return typename.startswith("pandas.") and "DataFrame" in typename


def is_matplotlib_typename(typename: str) -> bool:
    return typename.startswith("matplotlib.")


def is_plotly_typename(typename: str) -> bool:
    return typename.startswith("plotly.")


def is_plotly_figure_typename(typename: str) -> bool:
    return typename.startswith("plotly.") and typename.endswith(".Figure")


def is_numpy_array(obj: Any) -> bool:
    return np and isinstance(obj, np.ndarray)


def is_pandas_data_frame(obj: Any) -> bool:
    return is_pandas_data_frame_typename(get_full_typename(obj))


def ensure_matplotlib_figure(obj: Any) -> Any:
    """Extract the current figure from a matplotlib object or return the object if it's a figure.
    raises ValueError if the object can't be converted.
    """
    import matplotlib  # type: ignore
    from matplotlib.figure import Figure  # type: ignore

    # there are combinations of plotly and matplotlib versions that don't work well together,
    # this patches matplotlib to add a removed method that plotly assumes exists
    from matplotlib.spines import Spine  # type: ignore

    def is_frame_like(self: Any) -> bool:
        """Return True if directly on axes frame.
        This is useful for determining if a spine is the edge of an
        old style MPL plot. If so, this function will return True.
        """
        position = self._position or ("outward", 0.0)
        if isinstance(position, str):
            if position == "center":
                position = ("axes", 0.5)
            elif position == "zero":
                position = ("data", 0)
        if len(position) != 2:
            raise ValueError("position should be 2-tuple")
        position_type, amount = position  # type: ignore
        if position_type == "outward" and amount == 0:
            return True
        else:
            return False

    Spine.is_frame_like = is_frame_like

    if obj == matplotlib.pyplot:
        obj = obj.gcf()
    elif not isinstance(obj, Figure):
        if hasattr(obj, "figure"):
            obj = obj.figure
            # Some matplotlib objects have a figure function
            if not isinstance(obj, Figure):
                raise ValueError(
                    "Only matplotlib.pyplot or matplotlib.pyplot.Figure objects are accepted."
                )
    return obj


def matplotlib_to_plotly(obj: Any) -> Any:
    obj = ensure_matplotlib_figure(obj)
    tools = get_module(
        "plotly.tools",
        required=(
            "plotly is required to log interactive plots, install with: "
            "`pip install plotly` or convert the plot to an image with `wandb.Image(plt)`"
        ),
    )
    return tools.mpl_to_plotly(obj)


def matplotlib_contains_images(obj: Any) -> bool:
    obj = ensure_matplotlib_figure(obj)
    return any(len(ax.images) > 0 for ax in obj.axes)


def json_friendly(  # noqa: C901
    obj: Any,
) -> Union[Tuple[Any, bool], Tuple[Union[None, str, float], bool]]:  # noqa: C901
    """Convert an object into something that's more becoming of JSON"""
    converted = True
    typename = get_full_typename(obj)

    if is_tf_eager_tensor_typename(typename):
        obj = obj.numpy()
    elif is_tf_tensor_typename(typename):
        try:
            obj = obj.eval()
        except RuntimeError:
            obj = obj.numpy()
    elif is_pytorch_tensor_typename(typename) or is_fastai_tensor_typename(typename):
        try:
            if obj.requires_grad:
                obj = obj.detach()
        except AttributeError:
            pass  # before 0.4 is only present on variables

        try:
            obj = obj.data
        except RuntimeError:
            pass  # happens for Tensors before 0.4

        if obj.size():
            obj = obj.cpu().detach().numpy()
        else:
            return obj.item(), True
    elif is_jax_tensor_typename(typename):
        obj = get_jax_tensor(obj)

    if is_numpy_array(obj):
        if obj.size == 1:
            obj = obj.flatten()[0]
        elif obj.size <= 32:
            obj = obj.tolist()
    elif np and isinstance(obj, np.generic):
        obj = obj.item()
        if isinstance(obj, float) and math.isnan(obj):
            obj = None
        elif isinstance(obj, np.generic) and (
            obj.dtype.kind == "f" or obj.dtype == "bfloat16"
        ):
            # obj is a numpy float with precision greater than that of native python float
            # (i.e., float96 or float128) or it is of custom type such as bfloat16.
            # in these cases, obj.item() does not return a native
            # python float (in the first case - to avoid loss of precision,
            # so we need to explicitly cast this down to a 64bit float)
            obj = float(obj)

    elif isinstance(obj, bytes):
        obj = obj.decode("utf-8")
    elif isinstance(obj, (datetime, date)):
        obj = obj.isoformat()
    elif callable(obj):
        obj = (
            f"{obj.__module__}.{obj.__qualname__}"
            if hasattr(obj, "__qualname__") and hasattr(obj, "__module__")
            else str(obj)
        )
    elif isinstance(obj, float) and math.isnan(obj):
        obj = None
    else:
        converted = False
    if getsizeof(obj) > VALUE_BYTES_LIMIT:
        wandb.termwarn(
            "Serializing object of type {} that is {} bytes".format(
                type(obj).__name__, getsizeof(obj)
            )
        )
    return obj, converted


def json_friendly_val(val: Any) -> Any:
    """Make any value (including dict, slice, sequence, etc) JSON friendly"""
    converted: Union[dict, list]
    if isinstance(val, dict):
        converted = {}
        for key, value in val.items():
            converted[key] = json_friendly_val(value)
        return converted
    if isinstance(val, slice):
        converted = dict(
            slice_start=val.start, slice_step=val.step, slice_stop=val.stop
        )
        return converted
    val, _ = json_friendly(val)
    if isinstance(val, Sequence) and not isinstance(val, str):
        converted = []
        for value in val:
            converted.append(json_friendly_val(value))
        return converted
    else:
        if val.__class__.__module__ not in ("builtins", "__builtin__"):
            val = str(val)
        return val


def convert_plots(obj: Any) -> Any:
    if is_matplotlib_typename(get_full_typename(obj)):
        tools = get_module(
            "plotly.tools",
            required=(
                "plotly is required to log interactive plots, install with: "
                "`pip install plotly` or convert the plot to an image with `wandb.Image(plt)`"
            ),
        )
        obj = tools.mpl_to_plotly(obj)

    if is_plotly_typename(get_full_typename(obj)):
        return {"_type": "plotly", "plot": obj.to_plotly_json()}
    else:
        return obj


def maybe_compress_history(obj: Any) -> Tuple[Any, bool]:
    if np and isinstance(obj, np.ndarray) and obj.size > 32:
        return wandb.Histogram(obj, num_bins=32).to_json(), True
    else:
        return obj, False


def maybe_compress_summary(obj: Any, h5_typename: str) -> Tuple[Any, bool]:
    if np and isinstance(obj, np.ndarray) and obj.size > 32:
        return (
            {
                "_type": h5_typename,  # may not be ndarray
                "var": np.var(obj).item(),
                "mean": np.mean(obj).item(),
                "min": np.amin(obj).item(),
                "max": np.amax(obj).item(),
                "10%": np.percentile(obj, 10),
                "25%": np.percentile(obj, 25),
                "75%": np.percentile(obj, 75),
                "90%": np.percentile(obj, 90),
                "size": obj.size,
            },
            True,
        )
    else:
        return obj, False


def launch_browser(attempt_launch_browser: bool = True) -> bool:
    """Decide if we should launch a browser"""
    _display_variables = ["DISPLAY", "WAYLAND_DISPLAY", "MIR_SOCKET"]
    _webbrowser_names_blocklist = ["www-browser", "lynx", "links", "elinks", "w3m"]

    import webbrowser

    launch_browser = attempt_launch_browser
    if launch_browser:
        if "linux" in sys.platform and not any(
            os.getenv(var) for var in _display_variables
        ):
            launch_browser = False
        try:
            browser = webbrowser.get()
            if hasattr(browser, "name") and browser.name in _webbrowser_names_blocklist:
                launch_browser = False
        except webbrowser.Error:
            launch_browser = False

    return launch_browser


def generate_id(length: int = 8) -> str:
    # ~3t run ids (36**8)
    run_gen = shortuuid.ShortUUID(alphabet=list("0123456789abcdefghijklmnopqrstuvwxyz"))
    return str(run_gen.random(length))


def parse_tfjob_config() -> Any:
    """Attempts to parse TFJob config, returning False if it can't find it"""
    if os.getenv("TF_CONFIG"):
        try:
            return json.loads(os.environ["TF_CONFIG"])
        except ValueError:
            return False
    else:
        return False


class WandBJSONEncoder(json.JSONEncoder):
    """A JSON Encoder that handles some extra types."""

    def default(self, obj: Any) -> Any:
        if hasattr(obj, "json_encode"):
            return obj.json_encode()
        # if hasattr(obj, 'to_json'):
        #     return obj.to_json()
        tmp_obj, converted = json_friendly(obj)
        if converted:
            return tmp_obj
        return json.JSONEncoder.default(self, obj)


class WandBJSONEncoderOld(json.JSONEncoder):
    """A JSON Encoder that handles some extra types."""

    def default(self, obj: Any) -> Any:
        tmp_obj, converted = json_friendly(obj)
        tmp_obj, compressed = maybe_compress_summary(tmp_obj, get_h5_typename(obj))
        if converted:
            return tmp_obj
        return json.JSONEncoder.default(self, tmp_obj)


class WandBHistoryJSONEncoder(json.JSONEncoder):
    """A JSON Encoder that handles some extra types.
    This encoder turns numpy like objects with a size > 32 into histograms"""

    def default(self, obj: Any) -> Any:
        obj, converted = json_friendly(obj)
        obj, compressed = maybe_compress_history(obj)
        if converted:
            return obj
        return json.JSONEncoder.default(self, obj)


class JSONEncoderUncompressed(json.JSONEncoder):
    """A JSON Encoder that handles some extra types.
    This encoder turns numpy like objects with a size > 32 into histograms"""

    def default(self, obj: Any) -> Any:
        if is_numpy_array(obj):
            return obj.tolist()
        elif np and isinstance(obj, np.generic):
            obj = obj.item()
        return json.JSONEncoder.default(self, obj)


def json_dump_safer(obj: Any, fp: IO[str], **kwargs: Any) -> None:
    """Convert obj to json, with some extra encodable types."""
    return json.dump(obj, fp, cls=WandBJSONEncoder, **kwargs)


def json_dumps_safer(obj: Any, **kwargs: Any) -> str:
    """Convert obj to json, with some extra encodable types."""
    return json.dumps(obj, cls=WandBJSONEncoder, **kwargs)


# This is used for dumping raw json into files
def json_dump_uncompressed(obj: Any, fp: IO[str], **kwargs: Any) -> None:
    """Convert obj to json, with some extra encodable types."""
    return json.dump(obj, fp, cls=JSONEncoderUncompressed, **kwargs)


def json_dumps_safer_history(obj: Any, **kwargs: Any) -> str:
    """Convert obj to json, with some extra encodable types, including histograms"""
    return json.dumps(obj, cls=WandBHistoryJSONEncoder, **kwargs)


def make_json_if_not_number(
    v: Union[int, float, str, Mapping, Sequence]
) -> Union[int, float, str]:
    """If v is not a basic type convert it to json."""
    if isinstance(v, (float, int)):
        return v
    return json_dumps_safer(v)


def make_safe_for_json(obj: Any) -> Any:
    """Replace invalid json floats with strings. Also converts to lists and dicts."""
    if isinstance(obj, Mapping):
        return {k: make_safe_for_json(v) for k, v in obj.items()}
    elif isinstance(obj, str):
        # str's are Sequence, so we need to short-circuit
        return obj
    elif isinstance(obj, Sequence):
        return [make_safe_for_json(v) for v in obj]
    elif isinstance(obj, float):
        # W&B backend and UI handle these strings
        if obj != obj:  # standard way to check for NaN
            return "NaN"
        elif obj == float("+inf"):
            return "Infinity"
        elif obj == float("-inf"):
            return "-Infinity"
    return obj


def mkdir_exists_ok(path: str) -> bool:
    try:
        os.makedirs(path)
        return True
    except OSError as exc:
        if exc.errno == errno.EEXIST and os.path.isdir(path):
            return False
        else:
            raise


def no_retry_auth(e: Any) -> bool:
    if hasattr(e, "exception"):
        e = e.exception
    if not isinstance(e, requests.HTTPError):
        return True
    if e.response is None:
        return True
    # Don't retry bad request errors; raise immediately
    if e.response.status_code in (400, 409):
        return False
    # Retry all non-forbidden/unauthorized/not-found errors.
    if e.response.status_code not in (401, 403, 404):
        return True
    # Crash w/message on forbidden/unauthorized errors.
    if e.response.status_code == 401:
        raise CommError("Invalid or missing api_key. Run `wandb login`")
    elif wandb.run:
        raise CommError(f"Permission denied to access {wandb.run.path}")
    else:
        raise CommError("Permission denied, ask the project owner to grant you access")


def find_runner(program: str) -> Union[None, list, List[str]]:
    """Return a command that will run program.

    Arguments:
        program: The string name of the program to try to run.
    Returns:
        commandline list of strings to run the program (eg. with subprocess.call()) or None
    """
    if os.path.isfile(program) and not os.access(program, os.X_OK):
        # program is a path to a non-executable file
        try:
            opened = open(program)
        except OSError:  # PermissionError doesn't exist in 2.7
            return None
        first_line = opened.readline().strip()
        if first_line.startswith("#!"):
            return shlex.split(first_line[2:])
        if program.endswith(".py"):
            return [sys.executable]
    return None


def downsample(values: Sequence, target_length: int) -> list:
    """Downsamples 1d values to target_length, including start and end.

    Algorithm just rounds index down.

    Values can be any sequence, including a generator.
    """
    if not target_length > 1:
        raise UsageError("target_length must be > 1")
    values = list(values)
    if len(values) < target_length:
        return values
    ratio = float(len(values) - 1) / (target_length - 1)
    result = []
    for i in range(target_length):
        result.append(values[int(i * ratio)])
    return result


def has_num(dictionary: Mapping, key: Any) -> bool:
    return key in dictionary and isinstance(dictionary[key], numbers.Number)


def md5_file(path: str) -> str:
    hash_md5 = hashlib.md5()
    with open(path, "rb") as f:
        for chunk in iter(lambda: f.read(4096), b""):
            hash_md5.update(chunk)
    return base64.b64encode(hash_md5.digest()).decode("ascii")


def get_log_file_path() -> str:
    """Log file path used in error messages.

    It would probably be better if this pointed to a log file in a
    run directory.
    """
    # TODO(jhr, cvp): refactor
    if wandb.run is not None:
        return wandb.run._settings.log_internal
    return os.path.join("wandb", "debug-internal.log")


def docker_image_regex(image: str) -> Any:
    """regex for valid docker image names"""
    if image:
        return re.match(
            r"^(?:(?=[^:\/]{1,253})(?!-)[a-zA-Z0-9-]{1,63}(?<!-)(?:\.(?!-)[a-zA-Z0-9-]{1,63}(?<!-))*(?::[0-9]{1,5})?/)?((?![._-])(?:[a-z0-9._-]*)(?<![._-])(?:/(?![._-])[a-z0-9._-]*(?<![._-]))*)(?::(?![.-])[a-zA-Z0-9_.-]{1,128})?$",
            image,
        )
    return None


def image_from_docker_args(args: List[str]) -> Optional[str]:
    """This scans docker run args and attempts to find the most likely docker image argument.
    If excludes any argments that start with a dash, and the argument after it if it isn't a boolean
    switch.  This can be improved, we currently fallback gracefully when this fails.
    """
    bool_args = [
        "-t",
        "--tty",
        "--rm",
        "--privileged",
        "--oom-kill-disable",
        "--no-healthcheck",
        "-i",
        "--interactive",
        "--init",
        "--help",
        "--detach",
        "-d",
        "--sig-proxy",
        "-it",
        "-itd",
    ]
    last_flag = -2
    last_arg = ""
    possible_images = []
    if len(args) > 0 and args[0] == "run":
        args.pop(0)
    for i, arg in enumerate(args):
        if arg.startswith("-"):
            last_flag = i
            last_arg = arg
        elif "@sha256:" in arg:
            # Because our regex doesn't match digests
            possible_images.append(arg)
        elif docker_image_regex(arg):
            if last_flag == i - 2:
                possible_images.append(arg)
            elif "=" in last_arg:
                possible_images.append(arg)
            elif last_arg in bool_args and last_flag == i - 1:
                possible_images.append(arg)
    most_likely = None
    for img in possible_images:
        if ":" in img or "@" in img or "/" in img:
            most_likely = img
            break
    if most_likely is None and len(possible_images) > 0:
        most_likely = possible_images[0]
    return most_likely


def load_yaml(file: Any) -> Any:
    return yaml.safe_load(file)


def image_id_from_k8s() -> Optional[str]:
    """Pings the k8s metadata service for the image id.  Specify the
    KUBERNETES_NAMESPACE environment variable if your pods are not in
    the default namespace:

    - name: KUBERNETES_NAMESPACE
      valueFrom:
        fieldRef:
          fieldPath: metadata.namespace
    """
    token_path = "/var/run/secrets/kubernetes.io/serviceaccount/token"
    if os.path.exists(token_path):
        k8s_server = "https://{}:{}/api/v1/namespaces/{}/pods/{}".format(
            os.getenv("KUBERNETES_SERVICE_HOST"),
            os.getenv("KUBERNETES_PORT_443_TCP_PORT"),
            os.getenv("KUBERNETES_NAMESPACE", "default"),
            os.getenv("HOSTNAME"),
        )
        try:
            res = requests.get(
                k8s_server,
                verify="/var/run/secrets/kubernetes.io/serviceaccount/ca.crt",
                timeout=3,
                headers={"Authorization": f"Bearer {open(token_path).read()}"},
            )
            res.raise_for_status()
        except requests.RequestException:
            return None
        try:
            return str(  # noqa: B005
                res.json()["status"]["containerStatuses"][0]["imageID"]
            ).strip("docker-pullable://")
        except (ValueError, KeyError, IndexError):
            logger.exception("Error checking kubernetes for image id")
            return None
    return None


def async_call(target: Callable, timeout: Optional[int] = None) -> Callable:
    """Accepts a method and optional timeout.
    Returns a new method that will call the original with any args, waiting for upto timeout seconds.
    This new method blocks on the original and returns the result or None
    if timeout was reached, along with the thread.
    You can check thread.is_alive() to determine if a timeout was reached.
    If an exception is thrown in the thread, we reraise it.
    """
    q: "queue.Queue" = queue.Queue()

    def wrapped_target(q: "queue.Queue", *args: Any, **kwargs: Any) -> Any:
        try:
            q.put(target(*args, **kwargs))
        except Exception as e:
            q.put(e)

    def wrapper(
        *args: Any, **kwargs: Any
    ) -> Union[Tuple[Exception, "threading.Thread"], Tuple[None, "threading.Thread"]]:
        thread = threading.Thread(
            target=wrapped_target, args=(q,) + args, kwargs=kwargs
        )
        thread.daemon = True
        thread.start()
        try:
            result = q.get(True, timeout)
            if isinstance(result, Exception):
                raise result.with_traceback(sys.exc_info()[2])
            return result, thread
        except queue.Empty:
            return None, thread

    return wrapper


def read_many_from_queue(q: "queue.Queue", max_items: int, queue_timeout: int) -> list:
    try:
        item = q.get(True, queue_timeout)
    except queue.Empty:
        return []
    items = [item]
    for _ in range(max_items):
        try:
            item = q.get_nowait()
        except queue.Empty:
            return items
        items.append(item)
    return items


def stopwatch_now() -> float:
    """Get a time value for interval comparisons

    When possible it is a monotonic clock to prevent backwards time issues.
    """
    return time.monotonic()


def class_colors(class_count: int) -> List[List[int]]:
    # make class 0 black, and the rest equally spaced fully saturated hues
    return [[0, 0, 0]] + [
        colorsys.hsv_to_rgb(i / (class_count - 1.0), 1.0, 1.0)  # type: ignore
        for i in range(class_count - 1)
    ]


def _prompt_choice(
    input_timeout: int = None,
    jupyter: bool = False,
) -> str:
    input_fn: Callable = input
    prompt = term.LOG_STRING
    if input_timeout is not None:
        # delayed import to mitigate risk of timed_input complexity
        from wandb.sdk.lib import timed_input

        input_fn = functools.partial(timed_input.timed_input, timeout=input_timeout)
        # timed_input doesnt handle enhanced prompts
        if platform.system() == "Windows":
            prompt = "wandb"

    text = f"{prompt}: Enter your choice: "
    if input_fn == input:
        choice = input_fn(text)
    else:
        choice = input_fn(text, jupyter=jupyter)
    return choice  # type: ignore


def prompt_choices(
    choices: Sequence[str],
    input_timeout: int = None,
    jupyter: bool = False,
) -> str:
    """Allow a user to choose from a list of options"""
    for i, choice in enumerate(choices):
        wandb.termlog(f"({i+1}) {choice}")

    idx = -1
    while idx < 0 or idx > len(choices) - 1:
        choice = _prompt_choice(input_timeout=input_timeout, jupyter=jupyter)
        if not choice:
            continue
        idx = -1
        try:
            idx = int(choice) - 1
        except ValueError:
            pass
        if idx < 0 or idx > len(choices) - 1:
            wandb.termwarn("Invalid choice")
    result = choices[idx]
    wandb.termlog(f"You chose '{result}'")
    return result


def guess_data_type(shape: Sequence[int], risky: bool = False) -> Optional[str]:
    """Infer the type of data based on the shape of the tensors

    Arguments:
        shape (Sequence[int]): The shape of the data
        risky(bool): some guesses are more likely to be wrong.
    """
    # (samples,) or (samples,logits)
    if len(shape) in (1, 2):
        return "label"
    # Assume image mask like fashion mnist: (no color channel)
    # This is risky because RNNs often have 3 dim tensors: batch, time, channels
    if risky and len(shape) == 3:
        return "image"
    if len(shape) == 4:
        if shape[-1] in (1, 3, 4):
            # (samples, height, width, Y \ RGB \ RGBA)
            return "image"
        else:
            # (samples, height, width, logits)
            return "segmentation_mask"
    return None


def download_file_from_url(
    dest_path: str, source_url: str, api_key: Optional[str] = None
) -> None:
    response = requests.get(source_url, auth=("api", api_key), stream=True, timeout=5)
    response.raise_for_status()

    if os.sep in dest_path:
        mkdir_exists_ok(os.path.dirname(dest_path))
    with fsync_open(dest_path, "wb") as file:
        for data in response.iter_content(chunk_size=1024):
            file.write(data)


def isatty(ob: IO) -> bool:
    return hasattr(ob, "isatty") and ob.isatty()


def to_human_size(size: int, units: Optional[List[Tuple[str, Any]]] = None) -> str:
    units = units or POW_10_BYTES
    unit, value = units[0]
    factor = round(float(size) / value, 1)
    return (
        f"{factor}{unit}"
        if factor < 1024 or len(units) == 1
        else to_human_size(size, units[1:])
    )


def from_human_size(size: str, units: Optional[List[Tuple[str, Any]]] = None) -> int:
    units = units or POW_10_BYTES
    units_dict = {unit.upper(): value for (unit, value) in units}
    regex = re.compile(
        r"(\d+\.?\d*)\s*({})?".format("|".join(units_dict.keys())), re.IGNORECASE
    )
    match = re.match(regex, size)
    if not match:
        raise ValueError("size must be of the form `10`, `10B` or `10 B`.")
    factor, unit = (
        float(match.group(1)),
        units_dict[match.group(2).upper()] if match.group(2) else 1,
    )
    return int(factor * unit)


def auto_project_name(program: Optional[str]) -> str:
    # if we're in git, set project name to git repo name + relative path within repo
    root_dir = wandb.wandb_sdk.lib.git.GitRepo().root_dir
    if root_dir is None:
        return "uncategorized"
    # On windows, GitRepo returns paths in unix style, but os.path is windows
    # style. Coerce here.
    root_dir = to_native_slash_path(root_dir)
    repo_name = os.path.basename(root_dir)
    if program is None:
        return str(repo_name)
    if not os.path.isabs(program):
        program = os.path.join(os.curdir, program)
    prog_dir = os.path.dirname(os.path.abspath(program))
    if not prog_dir.startswith(root_dir):
        return str(repo_name)
    project = repo_name
    sub_path = os.path.relpath(prog_dir, root_dir)
    if sub_path != ".":
        project += "-" + sub_path
    return str(project.replace(os.sep, "_"))


def parse_sweep_id(parts_dict: dict) -> Optional[str]:
    """In place parse sweep path from parts dict.

    Arguments:
        parts_dict (dict): dict(entity=,project=,name=).  Modifies dict inplace.

    Returns:
        None or str if there is an error
    """

    entity = None
    project = None
    sweep_id = parts_dict.get("name")
    if not isinstance(sweep_id, str):
        return "Expected string sweep_id"

    sweep_split = sweep_id.split("/")
    if len(sweep_split) == 1:
        pass
    elif len(sweep_split) == 2:
        split_project, sweep_id = sweep_split
        project = split_project or project
    elif len(sweep_split) == 3:
        split_entity, split_project, sweep_id = sweep_split
        project = split_project or project
        entity = split_entity or entity
    else:
        return (
            "Expected sweep_id in form of sweep, project/sweep, or entity/project/sweep"
        )
    parts_dict.update(dict(name=sweep_id, project=project, entity=entity))
    return None


def to_forward_slash_path(path: str) -> str:
    if platform.system() == "Windows":
        path = path.replace("\\", "/")
    return path


def to_native_slash_path(path: str) -> str:
    return path.replace("/", os.sep)


def bytes_to_hex(bytestr: Union[str, bytes]) -> str:
    return codecs.getencoder("hex")(bytestr)[0].decode("ascii")  # type: ignore


def check_and_warn_old(files: List[str]) -> bool:
    if "wandb-metadata.json" in files:
        wandb.termwarn("These runs were logged with a previous version of wandb.")
        wandb.termwarn(
            "Run pip install wandb<0.10.0 to get the old library and sync your runs."
        )
        return True
    return False


class ImportMetaHook:
    def __init__(self) -> None:
        self.modules: Dict[str, ModuleType] = dict()
        self.on_import: Dict[str, list] = dict()

    def add(self, fullname: str, on_import: Callable) -> None:
        self.on_import.setdefault(fullname, []).append(on_import)

    def install(self) -> None:
        sys.meta_path.insert(0, self)  # type: ignore

    def uninstall(self) -> None:
        sys.meta_path.remove(self)  # type: ignore

    def find_module(
        self, fullname: str, path: Optional[str] = None
    ) -> Optional["ImportMetaHook"]:
        if fullname in self.on_import:
            return self
        return None

    def load_module(self, fullname: str) -> ModuleType:
        self.uninstall()
        mod = importlib.import_module(fullname)
        self.install()
        self.modules[fullname] = mod
        on_imports = self.on_import.get(fullname)
        if on_imports:
            for f in on_imports:
                f()
        return mod

    def get_modules(self) -> Tuple[str, ...]:
        return tuple(self.modules)

    def get_module(self, module: str) -> ModuleType:
        return self.modules[module]


_import_hook: Optional[ImportMetaHook] = None


def add_import_hook(fullname: str, on_import: Callable) -> None:
    global _import_hook
    if _import_hook is None:
        _import_hook = ImportMetaHook()
        _import_hook.install()
    _import_hook.add(fullname, on_import)


def b64_to_hex_id(id_string: Any) -> str:
    return binascii.hexlify(base64.standard_b64decode(str(id_string))).decode("utf-8")


def hex_to_b64_id(encoded_string: Union[str, bytes]) -> str:
    return base64.standard_b64encode(binascii.unhexlify(encoded_string)).decode("utf-8")


def host_from_path(path: Optional[str]) -> str:
    """returns the host of the path"""
    url = urllib.parse.urlparse(path)
    return str(url.netloc)


def uri_from_path(path: Optional[str]) -> str:
    """returns the URI of the path"""
    url = urllib.parse.urlparse(path)
    uri = url.path if url.path[0] != "/" else url.path[1:]
    return str(uri)


def is_unicode_safe(stream: TextIO) -> bool:
    """returns true if the stream supports UTF-8"""
    encoding = getattr(stream, "encoding", None)
    return encoding.lower() in {"utf-8", "utf_8"} if encoding else False


def _has_internet() -> bool:
    """Attempts to open a DNS connection to Googles root servers"""
    try:
        s = socket.create_connection(("8.8.8.8", 53), 0.5)
        s.close()
        return True
    except OSError:
        return False


def rand_alphanumeric(length: int = 8, rand: Optional[ModuleType] = None) -> str:
    rand = rand or random
    return "".join(rand.choice("0123456789ABCDEF") for _ in range(length))  # type: ignore


@contextlib.contextmanager
def fsync_open(
    path: Union[pathlib.Path, str], mode: str = "w", encoding: Optional[str] = None
) -> Generator[IO[Any], None, None]:
    """
    Opens a path for I/O, guaranteeing that the file is flushed and
    fsynced when the file's context expires.
    """
    with open(path, mode, encoding=encoding) as f:
        yield f

        f.flush()
        os.fsync(f.fileno())


def _is_kaggle() -> bool:
    return (
        os.getenv("KAGGLE_KERNEL_RUN_TYPE") is not None
        or "kaggle_environments" in sys.modules  # noqa: W503
    )


def _is_likely_kaggle() -> bool:
    # Telemetry to mark first runs from Kagglers.
    return (
        _is_kaggle()
        or os.path.exists(
            os.path.expanduser(os.path.join("~", ".kaggle", "kaggle.json"))
        )
        or "kaggle" in sys.modules
    )


def _is_databricks() -> bool:
    # check if we are running inside a databricks notebook by
    # inspecting sys.modules, searching for dbutils and verifying that
    # it has the appropriate structure

    if "dbutils" in sys.modules:
        dbutils = sys.modules["dbutils"]
        if hasattr(dbutils, "shell"):
            shell = dbutils.shell  # type: ignore
            if hasattr(shell, "sc"):
                sc = shell.sc
                if hasattr(sc, "appName"):
                    return bool(sc.appName == "Databricks Shell")
    return False


def _is_py_path(path: str) -> bool:
    return path.endswith(".py")


def sweep_config_err_text_from_jsonschema_violations(violations: List[str]) -> str:
    """Consolidate violation strings from wandb/sweeps describing the ways in which a
    sweep config violates the allowed schema as a single string.

    Parameters
    ----------
    violations: list of str
        The warnings to render.

    Returns
    -------
    violation: str
        The consolidated violation text.

    """

    violation_base = (
        "Malformed sweep config detected! This may cause your sweep to behave in unexpected ways.\n"
        "To avoid this, please fix the sweep config schema violations below:"
    )

    for i, warning in enumerate(violations):
        violations[i] = f"  Violation {i + 1}. {warning}"
    violation = "\n".join([violation_base] + violations)

    return violation


def handle_sweep_config_violations(warnings: List[str]) -> None:
    """Render warnings from gorilla describing the ways in which a
    sweep config violates the allowed schema as terminal warnings.

    Parameters
    ----------
    warnings: list of str
        The warnings to render.
    """

    warning = sweep_config_err_text_from_jsonschema_violations(warnings)
    if len(warnings) > 0:
        term.termwarn(warning)


def _log_thread_stacks() -> None:
    """Log all threads, useful for debugging."""

    thread_map = {t.ident: t.name for t in threading.enumerate()}

    for thread_id, frame in sys._current_frames().items():
        logger.info(
            f"\n--- Stack for thread {thread_id} {thread_map.get(thread_id, 'unknown')} ---"
        )
        for filename, lineno, name, line in traceback.extract_stack(frame):
            logger.info(f'  File: "{filename}", line {lineno}, in {name}')
            if line:
                logger.info(f"  Line: {line}")


def check_windows_valid_filename(path: Union[int, str]) -> bool:
    return not bool(re.search(RE_WINFNAMES, path))  # type: ignore


def artifact_to_json(
    artifact: Union["wandb.sdk.wandb_artifacts.Artifact", "wandb.apis.public.Artifact"]
) -> Dict[str, Any]:
    # public.Artifact has the _sequence name, instances of wandb.Artifact
    # just have the name
    if hasattr(artifact, "_sequence_name"):
        sequence_name = artifact._sequence_name  # type: ignore
    else:
        sequence_name = artifact.name.split(":")[0]

    return {
        "_type": "artifactVersion",
        "_version": "v0",
        "id": artifact.id,
        "version": artifact.version,
        "sequenceName": sequence_name,
        "usedAs": artifact._use_as,
    }


def check_dict_contains_nested_artifact(d: dict, nested: bool = False) -> bool:
    for item in d.values():
        if isinstance(item, dict):
            contains_artifacts = check_dict_contains_nested_artifact(item, True)
            if contains_artifacts:
                return True
        elif (
            isinstance(item, wandb.Artifact)
            or isinstance(item, wandb.apis.public.Artifact)
            or _is_artifact_string(item)
        ) and nested:
            return True
    return False


def load_json_yaml_dict(config: str) -> Any:
    ext = os.path.splitext(config)[-1]
    if ext == ".json":
        with open(config) as f:
            return json.load(f)
    elif ext == ".yaml":
        with open(config) as f:
            return yaml.safe_load(f)
    else:
        try:
            return json.loads(config)
        except ValueError:
            return None


def _parse_entity_project_item(path: str) -> tuple:
    """Parses paths with the following formats: {item}, {project}/{item}, & {entity}/{project}/{item}.

    Args:
        path: `str`, input path; must be between 0 and 3 in length.

    Returns:
        tuple of length 3 - (item, project, entity)

    Example:
        alias, project, entity = _parse_entity_project_item("myproj/mymodel:best")

        assert entity   == ""
        assert project  == "myproj"
        assert alias    == "mymodel:best"

    """
    words = path.split("/")
    if len(words) > 3:
        raise ValueError(
            "Invalid path: must be str the form {item}, {project}/{item}, or {entity}/{project}/{item}"
        )
    padded_words = [""] * (3 - len(words)) + words
    return tuple(reversed(padded_words))


def _resolve_aliases(aliases: Optional[Union[str, List[str]]]) -> List[str]:
    """Takes in `aliases` which can be None, str, or List[str] and returns List[str].
    Ensures that "latest" is always present in the returned list.

    Args:
        aliases: `Optional[Union[str, List[str]]]`

    Returns:
        List[str], with "latest" always present.

    Example:
        aliases = _resolve_aliases(["best", "dev"])
        assert aliases == ["best", "dev", "latest"]

        aliases = _resolve_aliases("boom")
        assert aliases == ["boom", "latest"]

    """
    if aliases is None:
        aliases = []

    if not any(map(lambda x: isinstance(aliases, x), [str, list])):
        raise ValueError("`aliases` must either be None or of type str or list")

    if isinstance(aliases, str):
        aliases = [aliases]

    if "latest" not in aliases:
        aliases.append("latest")

    return aliases


def _is_artifact(v: Any) -> bool:
    return isinstance(v, wandb.Artifact) or isinstance(v, wandb.apis.public.Artifact)


def _is_artifact_string(v: Any) -> bool:
    return isinstance(v, str) and v.startswith("wandb-artifact://")


def _is_artifact_dict(v: Any) -> bool:
    return isinstance(v, dict) and v.get("_type") == "artifactVersion"


def _is_artifact_representation(v: Any) -> bool:
    return _is_artifact(v) or _is_artifact_string(v) or _is_artifact_dict(v)


def parse_artifact_string(v: str) -> Tuple[str, Optional[str]]:
    if not v.startswith("wandb-artifact://"):
        raise ValueError(f"Invalid artifact string: {v}")
    parsed_v = v[len("wandb-artifact://") :]
    base_uri = None
    url_info = urllib.parse.urlparse(parsed_v)
    if url_info.scheme != "":
        base_uri = f"{url_info.scheme}://{url_info.netloc}"
        parts = url_info.path.split("/")[1:]
    else:
        parts = parsed_v.split("/")
    if parts[0] == "_id":
        # for now can't fetch paths but this will be supported in the future
        # when we allow passing typed media objects, this can be extended
        # to include paths
        return parts[1], base_uri

    if len(parts) < 3:
        raise ValueError(f"Invalid artifact string: {v}")

    # for now can't fetch paths but this will be supported in the future
    # when we allow passing typed media objects, this can be extended
    # to include paths
    entity, project, name_and_alias_or_version = parts[:3]
    return f"{entity}/{project}/{name_and_alias_or_version}", base_uri


def _get_max_cli_version() -> Union[str, None]:
    max_cli_version = wandb.api.max_cli_version()
    return str(max_cli_version) if max_cli_version is not None else None


def _is_offline() -> bool:
    return (  # type: ignore[no-any-return]
        wandb.run is not None and wandb.run.settings._offline
    ) or wandb.setup().settings._offline


def ensure_text(
    string: Union[str, bytes], encoding: str = "utf-8", errors: str = "strict"
) -> str:
    """Coerce s to str."""
    if isinstance(string, bytes):
        return string.decode(encoding, errors)
    elif isinstance(string, str):
        return string
    else:
        raise TypeError(f"not expecting type '{type(string)}'")


def make_artifact_name_safe(name: str) -> str:
    """Make an artifact name safe for use in artifacts"""
<<<<<<< HEAD
    # artifact names may only contain alphanumeric characters, dashes, underscores, and dots.
    return re.sub(r"[^a-zA-Z0-9_\-.]", "_", name)
=======
    return re.sub(r"[^a-zA-Z0-9_\-.]", "", name)
>>>>>>> 6effbbf8


def make_docker_image_name_safe(name: str) -> str:
    """Make a docker image name safe for use in artifacts"""
<<<<<<< HEAD
    return re.sub(r"[^a-z0-9_\-.]", "", name)


def has_main_file(path: str) -> bool:
    """Check if a directory has a main.py file"""
    return path != "<python with no main file>"
=======
    return re.sub(r"[^a-z0-9_\-.]", "", name)
>>>>>>> 6effbbf8
<|MERGE_RESOLUTION|>--- conflicted
+++ resolved
@@ -1703,23 +1703,10 @@
 
 def make_artifact_name_safe(name: str) -> str:
     """Make an artifact name safe for use in artifacts"""
-<<<<<<< HEAD
     # artifact names may only contain alphanumeric characters, dashes, underscores, and dots.
     return re.sub(r"[^a-zA-Z0-9_\-.]", "_", name)
-=======
-    return re.sub(r"[^a-zA-Z0-9_\-.]", "", name)
->>>>>>> 6effbbf8
 
 
 def make_docker_image_name_safe(name: str) -> str:
     """Make a docker image name safe for use in artifacts"""
-<<<<<<< HEAD
-    return re.sub(r"[^a-z0-9_\-.]", "", name)
-
-
-def has_main_file(path: str) -> bool:
-    """Check if a directory has a main.py file"""
-    return path != "<python with no main file>"
-=======
-    return re.sub(r"[^a-z0-9_\-.]", "", name)
->>>>>>> 6effbbf8
+    return re.sub(r"[^a-z0-9_\-.]", "", name)