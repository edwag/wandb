--- conflicted
+++ resolved
@@ -23,11 +23,7 @@
 import urllib
 from collections import namedtuple
 from functools import partial
-<<<<<<< HEAD
-from typing import Any, Dict, List, Optional
-=======
-from typing import Any, Dict, List, Mapping, Optional
->>>>>>> 7753936c
+from typing import Dict, List, Mapping, Optional
 
 import requests
 from wandb_gql import Client, gql
