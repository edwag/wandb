--- conflicted
+++ resolved
@@ -62,17 +62,13 @@
     return (
       <div className={classes.join(' ')}>
         <AutoReload setFlash={this.props.setFlash} />
-<<<<<<< HEAD
         {!this.props.jupyter && (
-          <Nav user={this.props.user} history={this.props.history} />
+          <Nav
+            user={this.props.user}
+            history={this.props.history}
+            pushState={!this.state.error}
+          />
         )}
-=======
-        <Nav
-          user={this.props.user}
-          history={this.props.history}
-          pushState={!this.state.error}
-        />
->>>>>>> aa1590bf
         <div className="main" style={{padding: '20px'}}>
           <Online>
             {this.props.error || this.state.error ? (
