<<<<<<< HEAD
## 0.12.xx (TBD)

#### :nail_care: Enhancement
* Add boolean flag arg macro by @hugo.ponte in https://github.com/wandb/client/pull/3489
* Add support for nested configs by @hugo.ponte in https://github.com/wandb/client/pull/3530

#### :bug: Bug Fix
=======
## 0.12.15 (April 21, 2022)

#### :nail_care: Enhancement
* Optimize wandb.Image logging when linked to an artifact by @tssweeney in https://github.com/wandb/client/pull/3418

**Full Changelog**: https://github.com/wandb/client/compare/v0.12.14...v0.12.15
>>>>>>> 8d8960c7

## 0.12.14 (April 8, 2022)

#### :bug: Bug Fix
* Fix regression: disable saving history step in artifacts by @vwrj in https://github.com/wandb/client/pull/3495

**Full Changelog**: https://github.com/wandb/client/compare/v0.12.13...v0.12.14

## 0.12.13 (April 7, 2022)

#### :bug: Bug Fix
* Revert strictened api_key validation by @dmitryduev in https://github.com/wandb/client/pull/3485

**Full Changelog**: https://github.com/wandb/client/compare/v0.12.12...v0.12.13

## 0.12.12 (April 5, 2022)

#### :nail_care: Enhancement
* Allow run objects to be passed to other processes when using wandb-service by @kptkin in https://github.com/wandb/client/pull/3308
* Add create user to public api by @vanpelt in https://github.com/wandb/client/pull/3438
* Support logging from multiple processes with wandb-service by @kptkin in https://github.com/wandb/client/pull/3285
* Add gpus flag for local launch runner with cuda by @KyleGoyette in https://github.com/wandb/client/pull/3417
* Improve Launch deployable agent by @KyleGoyette in https://github.com/wandb/client/pull/3388
* Add Launch kubernetes integration by @KyleGoyette in https://github.com/wandb/client/pull/3393
* KFP: Add wandb visualization helper by @andrewtruong in https://github.com/wandb/client/pull/3439
* KFP: Link back to Kubeflow UI by @andrewtruong in https://github.com/wandb/client/pull/3427

#### :bug: Bug Fix
* Improve host / WANDB_BASE_URL validation by @dmitryduev in https://github.com/wandb/client/pull/3314
* Fix/insecure tempfile by @dmitryduev in https://github.com/wandb/client/pull/3360
* Fix excess warning span if requested WANDB_DIR/root_dir is not writable by @dmitryduev in https://github.com/wandb/client/pull/3304
* Fix line_series to plot array of strings by @kptkin in https://github.com/wandb/client/pull/3385
* Properly handle command line args with service by @kptkin in https://github.com/wandb/client/pull/3371
* Improve api_key validation by @dmitryduev in https://github.com/wandb/client/pull/3384
* Fix multiple performance issues caused by not using defaultdict by @dmitryduev in https://github.com/wandb/client/pull/3406
* Enable inf max jobs on launch agent by @stephchen in https://github.com/wandb/client/pull/3412
* fix colab command to work with launch by @stephchen in https://github.com/wandb/client/pull/3422
* fix typo in Config docstring by @hu-po in https://github.com/wandb/client/pull/3416
* Make code saving not a policy, keep previous custom logic by @dmitryduev in https://github.com/wandb/client/pull/3395
* Fix logging sequence images with service by @kptkin in https://github.com/wandb/client/pull/3339
* Add username to debug-cli log file to prevent conflicts of multiple users by @zythosec in https://github.com/wandb/client/pull/3301
* Fix python sweep agent for users of wandb service / pytorch-lightning by @raubitsj in https://github.com/wandb/client/pull/3465
* Remove unnecessary launch reqs checks by @KyleGoyette in https://github.com/wandb/client/pull/3457
* Workaround for MoviePy's Unclosed Writer by @tssweeney in https://github.com/wandb/client/pull/3471
* Improve handling of Run objects when service is not enabled by @kptkin in https://github.com/wandb/client/pull/3362

## New Contributors
* @hu-po made their first contribution in https://github.com/wandb/client/pull/3416
* @zythosec made their first contribution in https://github.com/wandb/client/pull/3301

**Full Changelog**: https://github.com/wandb/client/compare/v0.12.11...v0.12.12

## 0.12.11 (March 1, 2022)

#### :nail_care: Enhancement
* Add captions to Molecules by @dmitryduev in https://github.com/wandb/client/pull/3173
* Add CatBoost Integration by @ayulockin in https://github.com/wandb/client/pull/2975
* Launch: AWS Sagemaker integration by @KyleGoyette in https://github.com/wandb/client/pull/3007
* Launch: Remove repo2docker and add gpu support by @stephchen in https://github.com/wandb/client/pull/3161
* Adds Timestamp inference from Python for Weave by @tssweeney in https://github.com/wandb/client/pull/3212
* Launch GCP vertex integration by @stephchen in https://github.com/wandb/client/pull/3040
* Use Artifacts when put into run config. Accept a string to represent an artifact in the run config by @KyleGoyette in https://github.com/wandb/client/pull/3203
* Improve xgboost `wandb_callback` (#2929) by @ayulockin in https://github.com/wandb/client/pull/3025
* Add initial kubeflow pipeline support by @andrewtruong in https://github.com/wandb/client/pull/3206

#### :bug: Bug Fix
* Fix logging of images with special characters in the key by @speezepearson in https://github.com/wandb/client/pull/3187
* Fix azure blob upload retry logic by @vanpelt in https://github.com/wandb/client/pull/3218
* Fix program field for scripts run as a python module by @dmitryduev in https://github.com/wandb/client/pull/3228
* Fix issue where `sync_tensorboard` could die on large histograms by @KyleGoyette in https://github.com/wandb/client/pull/3019
* Fix wandb service performance issue during run shutdown by @raubitsj in https://github.com/wandb/client/pull/3262
* Fix vendoring of gql and graphql by @raubitsj in https://github.com/wandb/client/pull/3266
* Flush log data without finish with service by @kptkin in https://github.com/wandb/client/pull/3137
* Fix wandb service hang when the service crashes by @raubitsj in https://github.com/wandb/client/pull/3280
* Fix issue logging images with "/" on Windows by @KyleGoyette in https://github.com/wandb/client/pull/3146
* Add image filenames to images/separated media by @KyleGoyette in https://github.com/wandb/client/pull/3041
* Add setproctitle to requirements.txt by @raubitsj in https://github.com/wandb/client/pull/3289
* Fix issue where sagemaker run ids break run queues by @KyleGoyette in https://github.com/wandb/client/pull/3290
* Fix encoding exception when using %%capture magic by @raubitsj in https://github.com/wandb/client/pull/3310

## New Contributors
* @speezepearson made their first contribution in https://github.com/wandb/client/pull/3188

**Full Changelog**: https://github.com/wandb/client/compare/v0.12.10...v0.12.11

## 0.12.10 (February 1, 2022)

#### :nail_care: Enhancement
* Improve validation when creating Tables with invalid columns from dataframes by @tssweeney in https://github.com/wandb/client/pull/3113
* Enable digest deduplication for `use_artifact()` calls by @annirudh in https://github.com/wandb/client/pull/3109
* Initial prototype of azure blob upload support by @vanpelt in https://github.com/wandb/client/pull/3089

#### :bug: Bug Fix
* Fix wandb launch using python dev versions by @stephchen in https://github.com/wandb/client/pull/3036
* Fix loading table saved with mixed types by @vwrj in https://github.com/wandb/client/pull/3120
* Fix ResourceWarning when calling wandb.log by @vwrj in https://github.com/wandb/client/pull/3130
* Fix missing cursor in ProjectArtifactCollections by @KyleGoyette in https://github.com/wandb/client/pull/3108
* Fix windows table logging classes issue by @vwrj in https://github.com/wandb/client/pull/3145
* Gracefully handle string labels in wandb.sklearn.plot.classifier.calibration_curve by @acrellin in https://github.com/wandb/client/pull/3159
* Do not display login warning when calling wandb.sweep() by @acrellin in https://github.com/wandb/client/pull/3162

#### :broom: Cleanup
* Drop python2 backport deps (enum34, subprocess32, configparser) by @jbylund in https://github.com/wandb/client/pull/3004
* Settings refactor by @dmitryduev in https://github.com/wandb/client/pull/3083

## New Contributors
* @jbylund made their first contribution in https://github.com/wandb/client/pull/3004
* @acrellin made their first contribution in https://github.com/wandb/client/pull/3159

**Full Changelog**: https://github.com/wandb/client/compare/v0.12.9...v0.12.10

## 0.12.9 (December 16, 2021)

#### :bug: Bug Fix

- Fix regression in `upload_file()` exception handler by @raubitsj in https://github.com/wandb/client/pull/3059

**Full Changelog**: https://github.com/wandb/client/compare/v0.12.8...v0.12.9

## 0.12.8 (December 16, 2021)

#### :nail_care: Enhancement

- Update contributing guide and dev env setup tool by @dmitryduev in https://github.com/wandb/client/pull/2968
- Improve `wandb_callback` for LightGBM (#2945) by @ayulockin in https://github.com/wandb/client/pull/3024

#### :bug: Bug Fix

- Reduce GPU memory usage when generating histogram of model weights by @TOsborn in https://github.com/wandb/client/pull/2927
- Support mixed classes in bounding box and image mask annotation layers by @tssweeney in https://github.com/wandb/client/pull/2914
- Add max-jobs and launch async args by @stephchen in https://github.com/wandb/client/pull/2925
- Support lists of Summary objects encoded as strings to wandb.tensorboard.log by @dmitryduev in https://github.com/wandb/client/pull/2934
- Fix handling of 0 dim np arrays by @rpitonak in https://github.com/wandb/client/pull/2954
- Fix handling of empty default config file by @vwrj in https://github.com/wandb/client/pull/2957
- Add service backend using sockets (support fork) by @raubitsj in https://github.com/wandb/client/pull/2892
- Send git port along with url when sending git repo by @KyleGoyette in https://github.com/wandb/client/pull/2959
- Add support raw ip addresses for launch by @KyleGoyette in https://github.com/wandb/client/pull/2950
- Tables no longer serialize and hide 1d NDArrays by @tssweeney in https://github.com/wandb/client/pull/2976
- Fix artifact file uploads to S3 stores by @annirudh in https://github.com/wandb/client/pull/2999
- Send uploaded file list on file stream heartbeats by @annirudh in https://github.com/wandb/client/pull/2978
- Add support for keras experimental layers by @KyleGoyette in https://github.com/wandb/client/pull/2776
- Fix `from wandb import magic` to not require tensorflow by @raubitsj in https://github.com/wandb/client/pull/3021
- Fix launch permission error by @KyleGoyette in https://github.com/wandb/client/pull/3038

**Full Changelog**: https://github.com/wandb/client/compare/v0.12.7...v0.12.8

## 0.12.7 (November 18, 2021)

#### :bug: Bug Fix

- Fix issue where console log streaming was causing excessive network traffic by @vwrj in https://github.com/wandb/client/pull/2786
- Metaflow: Make optional dependencies actually optional by @andrewtruong in https://github.com/wandb/client/pull/2842
- Fix docstrings for wandb.watch and ValidationDataLogger by @charlesfrye in https://github.com/wandb/client/pull/2849
- Prevent launch agent from sending runs to a different project or entity by @KyleGoyette in https://github.com/wandb/client/pull/2872
- Fix logging pr_curves through tensorboard by @KyleGoyette in https://github.com/wandb/client/pull/2876
- Prevent TPU monitoring from reporting invalid metrics when not available by @kptkin in https://github.com/wandb/client/pull/2753
- Make import order dependencies for WandbCallback more robust by @kptkin in https://github.com/wandb/client/pull/2807
- Fix a bug in feature importance plotting to handle matrices of different shapes by @dannygoldstein in https://github.com/wandb/client/pull/2811
- Fix base url handling to allow trailing / by @kptkin in https://github.com/wandb/client/pull/2910
- Prevent wandb.agent() from sending too many heartbeats impacting rate limits by @dannygoldstein in https://github.com/wandb/client/pull/2923
- Redact sensitive information from debug logs by @raubitsj in https://github.com/wandb/client/pull/2931

#### :nail_care: Enhancement

- Add wandb.Molecule support for rdkit supported formats by @dmitryduev in https://github.com/wandb/client/pull/2902
- Add module-level docstrings for reference doc modules. by @charlesfrye in https://github.com/wandb/client/pull/2847
- Store launch metadata in file by @KyleGoyette in https://github.com/wandb/client/pull/2582
- Add Project.sweeps() public API call to view all sweeps in a project by @stephchen in https://github.com/wandb/client/pull/2729
- Ensures API key prompt remains captive when user enters nothing by @dannygoldstein in https://github.com/wandb/client/pull/2721
- Refactors wandb.sklearn into submodules by @charlesfrye in https://github.com/wandb/client/pull/2869
- Support code artifacts in wandb launch by @KyleGoyette in https://github.com/wandb/client/pull/2860
- Improve launch agent (async, stop, heartbeat updates) by @stephchen in https://github.com/wandb/client/pull/2871
- Improve usage and error messages for anonymous mode by @kimjyhello in https://github.com/wandb/client/pull/2823
- Add example on how to find runs with wandb.Api().runs(...) matching a regex by @dmitryduev in https://github.com/wandb/client/pull/2926

**Full Changelog**: https://github.com/wandb/client/compare/v0.12.6...v0.12.7

## 0.12.6 (October 27, 2021)

#### :bug: Bug Fix

- Fix sklearn `plot_calibration_curve()` issue breaking the provided model by @vwrj in https://github.com/wandb/client/pull/2791
- Fix CondaEnvExportError by redirecting stderr by @charlesfrye in https://github.com/wandb/client/pull/2814
- Fix `use_artifact()` when specifying an artifact from a different project by @KyleGoyette in https://github.com/wandb/client/pull/2832

#### :nail_care: Enhancement

- Add metric names to pr curve charts in tensorboard by @vanpelt in https://github.com/wandb/client/pull/2822

**Full Changelog**: https://github.com/wandb/client/compare/v0.12.5...v0.12.6

## 0.12.5 (October 19, 2021)

#### :bug: Bug Fix

- Report errors for invalid characters in logged media keys on windows
- Handle errors when probing for TPUs in unsupported environments
- Fixed bug where `%%wandb` followed by wandb.init() does not display run links
- Fixed api.runs() to correctly return all runs for the current entity/project

#### :nail_care: Enhancement

- Add `wandb.require(experiment="service")` to improve multiprocessing support
- Add support for swappable artifacts in launch context
- Add `wandb.login(timeout=)` support for jupyter environments
- Add ability to disable git ref saving with `WANDB_DISABLE_GIT`
- Support newer versions of pytest-mock and PyYAML
- Add ability to delete artifacts with aliases: `artifact.delete(delete_aliases=True)`
- Add `unwatch()` method to the Run object

## 0.12.4 (October 5, 2021)

#### :bug: Bug Fix

- Fix regression introduced in 0.12.2 causing network access when `WANDB_MODE=offline`

## 0.12.3 (September 30, 2021)

#### :bug: Bug Fix

- Fixes the grid search stopping condition in the local controller

#### :nail_care: Enhancement

- New jupyter magic for displaying runs, sweeps, and projects `%wandb path/to/run -h 1024`
- We no longer display run iframe by default in jupyter, add `%%wandb` to a cell to display a run
- Makes api key prompting retry indefinitely on malformed input
- Invite users to teams via the api `api.team("team_name").invite("username_or_email")`
- Remove users from a team via the api `api.team("team_name").members[0].delete()`
- Create service accounts via the api `api.team("team_name").create_service_account("Description")`
- Manage api keys via the api `api.user("username_or_email").generate_api_key()`
- Add pytorch profiling trace support with `wandb.profiler.torch_trace_handler()`

## 0.12.2 (September 15, 2021)

#### :bug: Bug Fix

- Fix tensorboard_sync to handle ephemeral Sagemaker tfevents files
- Fix Reports query from the public api (broken pagination and report path)
- Fix `wandb.login()` when relogin is specified (only force login once)

#### :nail_care: Enhancement

- Clean up footer output of summary and history metrics
- Clean up error message from `wandb sweep --update`
- Add warning for `wandb local` users to update their docker
- Add optional argument log_learning_curve to wandb.sklearn.plot_classifier()
- Restore frozen pip package versions when using `wandb launch`
- Add support for jupyter notebooks in launch
- Add `wandb.login()` timeout option

## 0.12.1 (August 26, 2021)

#### :bug: Bug Fix

- Fix tensorflow/keras 2.6 not logging validation examples
- Fix metrics logged through tensorboard not supporting time on x-axis
- Fix `WANDB_IGNORE_GLOBS` environment variable handling
- Fix handling when sys.stdout is configured to a custom logger
- Fix sklearn feature importance plots not matching feature names properly
- Fix an issue where colab urls were not being captured
- Save program commandline if run executable was outside cwd

#### :nail_care: Enhancement

- Add Prodigy integration to upload annotated datasets to W&B Tables
- Add initial Metaflow support
- Add experimental wandb launch support
- Add warnings that public API requests are timing out and allow override
- Improve error handling in local controller sweeps engine

## 0.12.0 (August 10, 2021)

#### :hourglass: No Longer Supported

- Remove Python 3.5 support

#### :bug: Bug Fix

- Fix issue that could cause artifact uploads to fail if artifact files are being modified
- Fix issue where `wandb.restore()` wouldn't work with runs from a sweep

#### :nail_care: Enhancement

- Improve run execution time calculation

## 0.11.2 (August 2, 2021)

#### :bug: Bug Fix

- Restore vendored graphql-core library because of network regression

## 0.11.1 (July 29, 2021)

#### :hourglass: Deprecated

- Python 3.5 will not be supported as of `wandb==0.12.0`

#### :bug: Bug Fix

- Reduce Memory Footprint of Images In Tables
- Added a dependency on graphql-core>=2.3.0
- Removed urllib3 pin to avoid conflicts, if you see urllib3 related errors run `pip install --upgrade urllib3`
- Improved Public API HTTP error messages
- Set run.dir to the generated directory name in disabled mode

#### :nail_care: Enhancement

- Adds support for native Jax array logging
- Tables now support Molecule data type
- Improve Stable-Baselines3 API by auto log model's name and always upload models at the end of training
- Implements the sweep local controller using wandb/sweeps

## 0.11.0 (July 15, 2021)

#### :hourglass: No Longer Supported

- Remove Python 2.7 support

#### :bug: Bug Fix

- Fix issue where `wandb.watch()` broke model saving in pytorch
- Fix issue where uniform sweep parameters were parsed as int_uniform
- Fix issue where file_stream thread was killed on 4xx errors

#### :nail_care: Enhancement

- Improve performance of artifact logging by making it non-blocking
- Add wandb integration for Stable-Baselines3
- Improve keras callback validation logging inference logic
- Expose sweep state via the public API
- Improve performance of sweep run fetches via the API

## 0.10.33 (June 28, 2021)

#### :bug: Bug Fix

- Fix issue where wandb restore 404ed if the run did not have a diff.patch file
- Fix issue where wandb.log raised an Exception after trying to log a pandas dataframe
- Fix issue where runs could be marked finished before files were finished uploading

#### :nail_care: Enhancement

- Disable reloading of run metadata (such as command) in resumed runs
- Allow logging of pandas dataframes by automatically converting them to W&B tables
- Fix up `log_code()` exclude fn to handle .wandb dir
- Improve handling of PyTorch model topology
- Increase config debounce interval to 30s to reduce load on WB/backend
- Improve reliability of CLI in generating sweeps with names, programs, and settings

## 0.10.32 (June 10, 2021)

#### :bug: Bug Fix

- Make `log_artifact()` more resilient to network errors
- Removed Duplicate Artifact Dependencies
- Workaround urlib3 issue on windows
- Fix regression where ipython was hanging
- Allow logging of numpy high precision floating point values
- Reduce liklyhood of collisions for file backed media or artifact objects
- Fix wandb.watch() regression when logging pytorch graphs

#### :nail_care: Enhancement

- Add support for logging joined and partitioned table
- Handle schema validation warnings for sweep configs
- Improve wandb sync to handle errors
- Add ability to label scripts and repositories who use wandb

## 0.10.31 (May 27, 2021)

#### :bug: Bug Fix

- wandb.login() did not properly persist the host parameter
- Fix issue where step information was not synced properly when syncing tensorboard directories
- Fix some unicode issues with python2.7
- Fixed bug in `plot_calibration_curve` for ComplementNB
- Fall back to not using SendFile on some linux systems
- Fix console issues where lines were truncated
- Fix console issues where console logging could block

#### :nail_care: Enhancement

- Add support for preemptible sweeps
- Add command line for sweep control
- Add support to load artifact collection properties

## 0.10.30 (May 7, 2021)

#### :bug: Bug Fix

- Found and fixed the remaining issues causing runs to be marked crashed during outages
- Improved performance for users of `define_metric`, pytorch-lightning, and aggressive config saving
- Fix issue when trying to log a cuda tensor to config or summary
- Remove dependancy on torch `backward_hooks` to compute graph
- Fix an issue preventing the ability to resume runs on sagemaker
- Fix issues preventing pdb from working reliably with wandb
- Fix deprecation warning in vendored library (user submission)
- Fix logging behavior where the library was accidently outputting logs to the console
- Fix disabled mode to not create wandb dir and log files
- Renamed types to prep for Tables launch

#### :nail_care: Enhancement

- Allow renaming groups with public api

## 0.10.29 (May 3, 2021)

#### :bug: Bug Fix

- Fix more network handling issues causing runs to be marked crashed (wandb sync to recover)
- Improve logging and exception handling to improve reporting and logging of crashed processes

## 0.10.28 (April 28, 2021)

#### :bug: Bug Fix

- Fix network handling issue causing runs to be marked crashed (wandb sync to recover)
- Use `register_full_backward_hook` to support models with Dict outputs
- Allow periods in table columns
- Fix artifact cache collisions when using forked processes
- Fix issue where custom charts do not display properly with pytorch-lightning

#### :nail_care: Enhancement

- Add experimental incremental artifact support
- Improve warnings when logging is being rate limited

## 0.10.27 (April 19, 2021)

#### :bug: Bug Fix

- Fix tensorboard_sync condition where metrics at end of short run are dropped 
- Fix `wandb sync` when tensorboard files are detected
- Fix api key prompt in databricks notebook

#### :nail_care: Enhancement

- Integrate DSViz into Keras WandbCallback
- Add support for conda dependencies (user submit)

## 0.10.26 (April 13, 2021)

#### :bug: Bug Fix

- Fix network handling issue where syncing stopped (use wandb sync to recover)
- Fix auth problem when using sagemaker and hugginface integrations together
- Fix handling of NaN values in tables with non floats
- Lazy load API object to prevent unnessary file access on module load

#### :nail_care: Enhancement

- Improve error messages when using public api history accessors

## 0.10.25 (April 5, 2021)

#### :bug: Bug Fix

- Fix possible artifact cache race when using parallel artifact reads
- Fix artifact reference when `checksum=False`

#### :nail_care: Enhancement

- Release `run.define_metric()` to simplify custom x-axis and more
- Add column operators `add_column`, `get_column`, `get_index` to `wandb.Table()`

## 0.10.24 (March 30, 2021)

#### :bug: Bug Fix

- Significant fixes to stdout/stderr console logging
- Prevent excessive network when saving files with policy=`live`
- Fix errors when trying to send large updates (most common with `wandb sync`)

#### :nail_care: Enhancement

- Automatically generate `run_table` artifact for logged tables
- Add bracket notation to artifacts
- Improve URL validation when specifying server url to `wandb login`

## 0.10.23 (March 22, 2021)

#### :bug: Bug Fix

- Fix logged artifacts to be accessible after wait()
- Fix spell.run integration
- Performance fix syncing console logs with carriage returns
- Fix confusion matrix with class names and unlabeled data

#### :nail_care: Enhancement

- Add the ability to save artifacts without creating a run
- Add Foreign Table References to wandb.Table
- Allow the same runtime object to be logged to multiple artifacts
- Add experimental `run._define_metric()` support
- Warn and ignore unsupported multiprocess `wandb.log()` calls

## 0.10.22 (March 9, 2021)

#### :bug: Bug Fix

- Fix system metric logging rate in 0.10.x
- Fix Audio external reference issue
- Fix short runs with tensorboard_sync
- Ignore `wandb.init(id=)` when running a sweep
- Sanitize artifact metadata if needed

#### :nail_care: Enhancement

- Allow syncing of tfevents with `wandb sync --sync-tensorboard`

## 0.10.21 (March 2, 2021)

#### :bug: Bug Fix

- Fix artifact.get() regression since 0.10.18
- Allow 0 byte artifacts
- Fix codesaving and program name reporting

#### :nail_care: Enhancement

- Added support for glb files for `wandb.Object3D()`
- Added support for external references for `wandb.Audio()`
- Custom chart support tensorboard `pr_curves` plugin
- Support saving entire code directory in an artifact

## 0.10.20 (February 22, 2021)

#### :bug: Bug Fix

- wandb.login() now respects disabled mode
- handle exception when trying to log TPUs in colab

#### :nail_care: Enhancement

- Add `WANDB_START_METHOD=thread` to support non-multiprocessing
- Add `group` and `job_type` to Run object in the export API
- Improve artifact docstrings

## 0.10.19 (February 14, 2021)

#### :bug: Bug Fix

- Fix artifact manifest files incorrectly named with patch suffix

## 0.10.18 (February 8, 2021)

#### :nail_care: Enhancement

- Add run delete and file delete to the public API
- Align steps between `tensorboard_sync` and wandb.log() history
- Add `WANDB_START_METHOD` to allow POSIX systems to use fork
- Support mixed types in wandb.Table() with `allow_mixed_types`

#### :bug: Bug Fix

- Fix potential leaked file due to log not being closed properly
- Improve `wandb verify` to better handle network issues and report errors
- Made file downloads more deterministic with respect to filesystem caches

## 0.10.17 (February 1, 2021)

#### :bug: Bug Fix

- Fix regression seen with python 3.5
- Silence vendored watchdog warnings on mac

## 0.10.16 (February 1, 2021)

#### :nail_care: Enhancement

- Artifacts now support parallel writers for large distributed workflows.
- Artifacts support distributed tables for dataset visualization.
- Improvements to PR templates
- Added more type annotations
- Vendored watchdog 0.9.0 removing it as a dependency
- New documentation generator
- Public api now has `file.direct_url` to avoid redirects for signed urls.

#### :bug: Bug Fix

- Allow `config-defaults.yaml` to be overwritten when running sweeps
- General bug fixes and improvements to `wandb verify`
- Disabled widgets in Spyder IDE
- Fixed WANDB_SILENT in Spyder IDE
- Reference file:// artifacts respect the `name` attribute.

## 0.10.15 (January 24, 2021)

#### :nail_care: Enhancement

- Add `wandb verify` to troubleshoot local installs

#### :bug: Bug Fix

- Fix tensorboard_sync issue writing to s3
- Prevent git secrets from being stored
- Disable verbose console messages when using moviepy
- Fix artifacts with checkpoints to be more robust when overwriting files
- Fix artifacts recycled id issue

## 0.10.14 (January 15, 2021)

#### :nail_care: Enhancement

- Add wandb.Audio support to Artifacts

#### :bug: Bug Fix

- Fix wandb config regressions introduced in 0.10.13
- Rollback changes supporting media with slashes in keys

## 0.10.13 (January 11, 2021)

#### :nail_care: Enhancement

- Add support for Mac M1 GPU monitoring
- Add support for TPU monitoring
- Add setting to disable sagemaker integration

#### :bug: Bug Fix

- Fix tensorboard_sync with tensorboardX and tf1
- Fix issues logging images with slashes
- Fix custom charts issues
- Improve error messages using `wandb pull`
- Improve error messages with `wandb.Table()`
- Make sure silent mode is silent
- Fix `wandb online` to renable logging
- Multiple artifact fixes

## 0.10.12 (December 3, 2020)

#### :nail_care: Enhancement

- Add Artifact.used_by and Artifact.logged_by
- Validate type consistency when logging Artifacts
- Enhance JoinedTable to not require downloaded assets
- Add ability to recursively download dependent artifacts
- Enable gradient logging with keras and tf2+
- Validate pytorch models are passed to wandb.watch()
- Improved docstrings for public methods / objects
- Warn when image sequences are logged with different sizes

#### :bug: Bug Fix

- Fix incorrectly generated filenames in summary
- Fix anonymous mode to include the api key in URLs
- Fix pickle issue with disabled mode
- Fix artifact from_id query
- Fix handling of Tables with different image paths

## 0.10.11 (November 18, 2020)

#### :nail_care: Enhancement

- Disable wandb logging with `wandb disabled` or `wandb.init(mode="disabled")`
- Support cloning an artifact when logging wandb.Image() 

#### :bug: Bug Fix

- Multiple media artifact improvements and internal refactor
- Improve handling of artifact errors
- Fix issue where notebook name was ignored
- Extend silent mode for jupyter logging
- Fix issue where vendored libraries interfered with python path
- Fix various exceptions (divide by zero, int conversion, TypeError)

## 0.10.10 (November 9, 2020)

#### :nail_care: Enhancement

- Added confusion matrix plot
- Better jupyter messages with wandb.init()/reinit/finish

#### :bug: Bug Fix

- Fix for fastai 2.1.5 (removed log_args)
- Fixed media logging when directories are changed

## 0.10.9 (November 4, 2020)

#### :nail_care: Enhancement

- Added artifact media logging (alpha)
- Add scriptable alerts
- Add url attribute for sweep public api
- Update docstrings for wandb sdk functions

#### :bug: Bug Fix

- Fix cases where offline mode was making network connections
- Fix issues with python sweeps and run stopping
- Fix logging issue where we could accidently display an api key
- Fix wandb login issues with malformed hosts
- Allow wandb.restore() to be called without wandb.init()
- Fix resuming (reusing run_id) with empty summary
- Fix artitifact download issue
- Add missing wandb.unwatch() function
- Avoid creating spurious wandb directories
- Fix collections import issue when using an old version of six

## 0.10.8 (October 22, 2020)

#### :nail_care: Enhancement

- Allow callables to be serialized

#### :bug: Bug Fix

- Fix compatibility issue with python 3.9
- Fix `wandb sync` failure introduced in 0.10.6
- Improve python agent handling of failing runs
- Fix rare condition where resuming runs does not work
- Improve symlink handling when called in thread context
- Fix issues when changing directories before calling wandb.init()

## 0.10.7 (October 15, 2020)

#### :bug: Bug Fix

- Fix issue when checking for updated releases on pypi

## 0.10.6 (October 15, 2020)

#### :bug: Bug Fix

- Make sure code saving is enabled in jupyter environments after login
- Sweep agents have extended timeout for large sweep configs
- Support WANDB_SILENT environment variable
- Warn about missing python package when logging images
- Fix wandb.restore() to apply diff patch
- Improve artifact error messages
- Fix loading of config-defaults.yaml and specified list of yaml config files

## 0.10.5 (October 7, 2020)

#### :nail_care: Enhancement

- Add new custom plots: `wandb.plot.*`
- Add new python based sweep agent: `wandb.agent()`

#### :bug: Bug Fix

- Console log fixes (tqdm on windows, fix close exceptions)
- Add more attributes to the Run object (group, job_type, urls)
- Fix sagemaker login issues
- Fix issue where plots were not uploaded until the end of run

## 0.10.4 (September 29, 2020)

#### :bug: Bug Fix

-  Fix an issue where wandb.init(allow_val_change=) throws exception

## 0.10.3 (September 29, 2020)

#### :nail_care: Enhancement

-  Added warning when trying to sync pre 0.10.0 run dirs
-  Improved jupyter support for wandb run syncing information

#### :bug: Bug Fix

-  Fix artifact download issues
-  Fix multiple issues with tensorboard_sync
-  Fix multiple issues with juypter/python sweeps
-  Fix issue where login was timing out
-  Fix issue where config was overwritten when resuming runs
-  Ported sacred observer to 0.10.x release
-  Fix predicted bounding boxes overwritten by ground truth boxes
-  Add missing save_code parameter to wandb.init()

## 0.10.2 (September 20, 2020)

#### :nail_care: Enhancement

-  Added upload_file to API
-  wandb.finish() can be called without matching wandb.init()

#### :bug: Bug Fix

-  Fix issue where files were being logged to wrong parallel runs
-  Fix missing properties/methods -- as_dict(), sweep_id
-  Fix wandb.summary.update() not updating all keys
-  Code saving was not properly enabled based on UI settings
-  Tensorboard now logging images before end of program
-  Fix resume issues dealing with config and summary metrics

## 0.10.1 (September 16, 2020)

#### :nail_care: Enhancement

-  Added sync_tensorboard ability to handle S3 and GCS files
-  Added ability to specify host with login
-  Improved artifact API to allow modifying attributes

#### :bug: Bug Fix

-  Fix codesaving to respect the server settings
-  Fix issue runing wandb.init() on restricted networks
-  Fix issue where we were ignoring settings changes
-  Fix artifact download issues

## 0.10.0 (September 11, 2020)

#### :nail_care: Enhancement

-  Added history sparklines at end of run
-  Artifact improvements and API for linking
-  Improved offline support and syncing
-  Basic noop mode support to simplify testing
-  Improved windows/pycharm support 
-  Run object has more modifiable properties
-  Public API supports attaching artifacts to historic runs

#### :bug: Bug Fix

-  Many bugs fixed due to simplifying logic

## 0.9.7 (September 8, 2020)

#### :nail_care: Enhancement

-  New sacred observer available at wandb.sacred.WandbObserver
-  Improved artifact reference tracking for HTTP urls

#### :bug: Bug Fix

-  Print meaningful error message when runs are queried with `summary` instead of `summary_metrics`

## 0.9.6 (August 28, 2020)

#### :nail_care: Enhancement

-  Sub paths of artifacts now expose an optional root directory argument to download()
-  Artifact.new_file accepts an optional mode argument
-  Removed legacy fastai docs as we're now packaged with fastai v2!

#### :bug: Bug Fix

-  Fix yaml parsing error handling logic
-  Bad spelling in torch docstring, thanks @mkkb473

## 0.9.5 (August 17, 2020)

#### :nail_care: Enhancement

-  Remove unused y_probas in sklearn plots, thanks @dreamflasher
-  New deletion apis for artifacts

#### :bug: Bug Fix

-  Fix `wandb restore` when not logged in
-  Fix artifact download paths on Windows
-  Retry 408 errors on upload
-  Fix mask numeric types, thanks @numpee
-  Fix artifact reference naming mixup

## 0.9.4 (July 24, 2020)
 
#### :nail_care: Enhancement

-  Default pytorch histogram logging frequency from 100 -> 1000 steps

#### :bug: Bug Fix

-  Fix multiple prompts for login when using the command line
-  Fix "no method rename_file" error
-  Fixed edgecase histogram calculation in PyTorch
-  Fix error in jupyter when saving session history
-  Correctly return artifact metadata in public api
-  Fix matplotlib / plotly rendering error

## 0.9.3 (July 10, 2020)

#### :nail_care: Enhancement

-   New artifact cli commands!
```shell
wandb artifact put path_file_or_ref
wandb artifact get artifact:version
wandb artifact ls project_name
```
-   New artifact api commands!
```python
wandb.log_artifact()
wandb.use_artifact()
wandb.Api().artifact_versions()
wandb.Api().run.used_artifacts()
wandb.Api().run.logged_artifacts()
wandb.Api().Artifact().file()
```
-   Improved syncing of large wandb-history.jsonl files for wandb sync
-   New Artifact.verify method to ensure the integrity of local artifacts
-   Better testing harness for api commands
-   Run directory now store local time instead of utc time in the name, thanks @aiyolo!
-   Improvements to our doc strings across the board.
-   wandb.Table now supports a `dataframe` argument for logging dataframes as tables!

#### :bug: Bug Fix

-   Artifacts work in python2
-   Artifacts default download locations work in Windows
-   GCS references now properly cache / download, thanks @yoks!
-   Fix encoding of numpy arrays to JSON
-   Fix string comparison error message

## 0.9.2 (June 29, 2020)

#### :nail_care: Enhancement

-   Major overhaul of artifact caching
-   Configurable cache directory for artifacts
-   Configurable download directory for artifacts
-   New Artifact.verify method to ensure the integrity of local artifacts
-   use_artifact no longer requires `type`
-   Deleted artifacts can now be be recommitted
-   Lidar scenes now support vectors

#### :bug: Bug Fix

-   Fix issue with artifact downloads returning errors.
-   Segmentation masks now handle non-unint8 data
-   Fixed path parsing logic in `api.runs()`

## 0.9.1 (June 9, 2020)

#### :bug: Bug Fix

-   Fix issue where files were always logged to latest run in a project.
-   Fix issue where url was not display url on first call to wandb.init

## 0.9.0 (June 5, 2020)

#### :bug: Bug Fix

-   Handle multiple inits in Jupyter
-   Handle ValueError's when capturing signals, thanks @jsbroks
-   wandb agent handles rate limiting properly

#### :nail_care: Enhancement

-   wandb.Artifact is now generally available!
-   feature_importances now supports CatBoost, thanks @neomatrix369

## 0.8.36 (May 11, 2020)

#### :bug: Bug Fix

-   Catch all exceptions when saving Jupyter sessions
-   validation_data automatically set in TF >= 2.2
-   _implements_\* hooks now implemented in keras callback for TF >= 2.2

#### :nail_care: Enhancement

-   Raw source code saving now disabled by default
-   We now support global settings on boot to enable code saving on the server
-   New `code_save=True` argument to wandb.init to enable code saving manually

## 0.8.35 (May 1, 2020)

#### :bug: Bug Fix

-   Ensure cells don't hang on completion
-   Fixed jupyter integration in PyCharm shells
-   Made session history saving handle None metadata in outputs

## 0.8.34 (Apr 28, 2020)

#### :nail_care: Enhancement

-   Save session history in jupyter notebooks
-   Kaggle internet enable notification
-   Extend wandb.plots.feature_importances to work with more model types, thanks @neomatrix369!

#### :bug: Bug Fix

-   Code saving for jupyter notebooks restored
-   Fixed thread errors in jupyter
-   Ensure final history rows aren't dropped in jupyter

## 0.8.33 (Apr 24, 2020)

#### :nail_care: Enhancement

-   Add default class labels for semantic segmentation
-   Enhance bounding box API to be similar to semantic segmentation API

#### :bug: Bug Fix

-   Increase media table rows to improve ROC/PR curve logging
-   Fix issue where pre binned histograms were not being handled properly
-   Handle nan values in pytorch histograms
-   Fix handling of binary image masks

## 0.8.32 (Apr 14, 2020)

#### :nail_care: Enhancement

-   Improve semantic segmentation image mask logging

## 0.8.31 (Mar 19, 2020)

#### :nail_care: Enhancement

-   Close all open files to avoice ResourceWarnings, thanks @CrafterKolyan!

#### :bug: Bug Fix

-   Parse "tensor" protobufs, fixing issues with tensorboard syncing in 2.1

## 0.8.30 (Mar 19, 2020)

#### :nail_care: Enhancement

-   Add ROC, precision_recall, HeatMap, explainText, POS, and NER to wandb.plots
-   Add wandb.Molecule() logging
-   Capture kaggle runs for metrics
-   Add ability to watch from run object

#### :bug: Bug Fix

-   Avoid accidently picking up global debugging logs

## 0.8.29 (Mar 5, 2020)

#### :nail_care: Enhancement

-   Improve bounding box annotations
-   Log active GPU system metrics
-   Only writing wandb/settings file if wandb init is called
-   Improvements to wandb local command

#### :bug: Bug Fix

-   Fix GPU logging on some devices without power metrics
-   Fix sweep config command handling
-   Fix tensorflow string logging

## 0.8.28 (Feb 21, 2020)

#### :nail_care: Enhancement

-   Added code saving of main python module
-   Added ability to specify metadata for bounding boxes and segmentation masks

#### :bug: Bug Fix

-   Fix situations where uncommited data from wandb.log() is not persisted

## 0.8.27 (Feb 11, 2020)

#### :bug: Bug Fix

-   Fix dependency conflict with new versions of six package

## 0.8.26 (Feb 10, 2020)

#### :nail_care: Enhancement

-   Add best metric and epoch to run summary with Keras callback
-   Added wandb.run.config_static for environments required pickled config

#### :bug: Bug Fix

-   Fixed regression causing failures with wandb.watch() and DataParallel
-   Improved compatibility with python 3.8
-   Fix model logging under windows

## 0.8.25 (Feb 4, 2020)

#### :bug: Bug Fix

-   Fix exception when using wandb.watch() in a notebook
-   Improve support for sparse tensor gradient logging on GPUs

## 0.8.24 (Feb 3, 2020)

#### :bug: Bug Fix

-   Relax version dependancy for PyYAML for users with old environments

## 0.8.23 (Feb 3, 2020)

#### :nail_care: Enhancement

-   Added scikit-learn support
-   Added ability to specify/exclude specific keys when building wandb.config

#### :bug: Bug Fix

-   Fix wandb.watch() on sparse tensors
-   Fix incompatibilty with ray 0.8.1
-   Fix missing pyyaml requirement
-   Fix "W&B process failed to launch" problems
-   Improved ability to log large model graphs and plots

## 0.8.22 (Jan 24, 2020)

#### :nail_care: Enhancement

-   Added ability to configure agent commandline from sweep config

#### :bug: Bug Fix

-   Fix fast.ai prediction logging
-   Fix logging of eager tensorflow tensors
-   Fix jupyter issues with logging notebook name and wandb.watch()

## 0.8.21 (Jan 15, 2020)

#### :nail_care: Enhancement

-   Ignore wandb.init() specified project and entity when running a sweep

#### :bug: Bug Fix

-   Fix agent "flapping" detection
-   Fix local controller not starting when sweep is pending

## 0.8.20 (Jan 10, 2020)

#### :nail_care: Enhancement

-   Added support for LightGBM
-   Added local board support (Experimental)
-   Added ability to modify sweep configuration
-   Added GPU power logging to system metrics

#### :bug: Bug Fix

-   Prevent sweep agent from failing continously when misconfigured

## 0.8.19 (Dec 18, 2019)

#### :nail_care: Enhancement

-   Added beta support for ray/tune hyperopt search strategy
-   Added ability to specify max runs per agent
-   Improve experience starting a sweep without a project already created

#### :bug: Bug Fix

-   Fix repeated wandb.Api().Run(id).scan_history() calls get updated data
-   Fix early_terminate/hyperband in notebook/python environments

## 0.8.18 (Dec 4, 2019)

#### :nail_care: Enhancement

-   Added min_step and max_step to run.scan_history for grabbing sub-sections of metrics
-   wandb.init(reinit=True) now automatically calls wandb.join() to better support multiple runs per process

#### :bug: Bug Fix

-   wandb.init(sync_tensorboard=True) works again for TensorFlow 2.0

## 0.8.17 (Dec 2, 2019)

#### :nail_care: Enhancement

-   Handle tags being passed in as a string

#### :bug: Bug Fix

-   Pin graphql-core < 3.0.0 to fix install errors
-   TQDM progress bars update logs properly
-   Oversized summary or history logs are now dropped which prevents retry hanging

## 0.8.16 (Nov 21, 2019)

#### :bug: Bug Fix

-   Fix regression syncing some versions of Tensorboard since 0.8.13
-   Fix network error in Jupyter

## 0.8.15 (Nov 5, 2019)

#### :bug: Bug Fix

-   Fix calling wandb.init with sync_tensorboard multiple times in Jupyter
-   Fix RuntimeError race when using threads and calling wandb.log
-   Don't initialize Sentry when error reporting is disabled

#### :nail_care: Enhancement

-   Added best_run() to wandb.sweep() public Api objects
-   Remove internal tracking keys from wandb.config objects in the public Api

## 0.8.14 (Nov 1, 2019)

#### :bug: Bug Fix

-   Improve large object warning when values reach maximum size
-   Warn when wandb.save isn't passed a string
-   Run stopping from the UI works since regressing in 0.8.12
-   Restoring a file that already exists locally works
-   Fixed TensorBoard incorrectly placing some keys in the wrong step since 0.8.10
-   wandb.Video only accepts uint8 instead of incorrectly converting to floats
-   SageMaker environment detection is now more robust
-   Resuming correctly populates config
-   wandb.restore respects root when run.dir is set #658
-   Calling wandb.watch multiple times properly namespaces histograms and graphs

#### :nail_care: Enhancement

-   Sweeps now work in Windows!
-   Added sweep attribute to Run in the public api
-   Added sweep link to Jupyter and terminal output
-   TensorBoard logging now stores proper timestamps when importing historic results
-   TensorBoard logging now supports configuring rate_limits and filtering event types
-   Use simple output mirroring stdout doesn't have a file descriptor
-   Write wandb meta files to the system temp directory if the local directory isn't writable
-   Added beta api.reports to the public API
-   Added wandb.unwatch to remove hooks from pytorch models
-   Store the framework used in config.\_wandb

## 0.8.13 (Oct 15, 2019)

#### :bug: Bug Fix

-   Create nested directory when videos are logged from tensorboard namespaces
-   Fix race when using wandb.log `async=True`
-   run.summary acts like a proper dictionary
-   run.summary sub dictionaries properly render
-   handle None when passing class_colors for segmentation masks
-   handle tensorflow2 not having a SessionHook
-   properly escape args in windows
-   fix hanging login when in anonymode
-   tf2 keras patch now handles missing callbacks args

#### :nail_care: Enhancement

-   Updates documentation autogenerated from docstrings in /docs
-   wandb.init(config=config_dict) does not update sweep specified parameters
-   wandb.config object now has a setdefaults method enabling improved sweep support
-   Improved terminal and jupyter message incorporating :rocket: emojii!
-   Allow wandb.watch to be called multiple times on different models
-   Improved support for watching multple tfevent files
-   Windows no longer requires `wandb run` simply run `python script_name.py`
-   `wandb agent` now works on windows.
-   Nice error message when wandb.log is called without a dict
-   Keras callback has a new `log_batch_frequency` for logging metrics every N batches

## 0.8.12 (Sep 20, 2019)

#### :bug: Bug Fix

-   Fix compatibility issue with python 2.7 and old pip dependencies

#### :nail_care: Enhancement

-   Improved onboarding flow when creating new accounts and entering api_key

## 0.8.11 (Sep 19, 2019)

#### :bug: Bug Fix

-   Fix public api returning incorrect data when config value is 0 or False
-   Resumed runs no longer overwrite run names with run id

#### :nail_care: Enhancement

-   Added recording of spell.run id in config

## 0.8.10 (Sep 13, 2019)

#### :bug: Bug Fix

-   wandb magic handles the case of tf.keras and keras being loaded
-   tensorboard logging won't drop steps if multiple loggers have different global_steps
-   keras gradient logging works in the latest tf.keras
-   keras validation_data is properly set in tensorflow 2
-   wandb pull command creates directories if they don't exist, thanks @chmod644
-   file upload batching now asserts a minimum size
-   sweeps works in python2 again
-   scan_history now iterates the full set of points
-   jupyter will run local mode if credentials can't be obtained

#### :nail_care: Enhancement

-   Sweeps can now be run from within jupyter / directly from python! https://docs.wandb.com/sweeps/python
-   New openai gym integration will automatically log videos, enabled with the monitor_gym keyword argument to wandb.init
-   Ray Tune logging callback in wandb.ray.WandbLogger
-   New global config file in ~/.config/wandb for global settings
-   Added tests for fastai, thanks @borisdayma
-   Public api performance enhancements
-   Deprecated username in favor of enitity in the public api for consistency
-   Anonymous login support enabled by default
-   New wandb.login method to be used in jupyter enabling anonymous logins
-   Better dependency error messages for data frames
-   Initial integration with spell.run
-   All images are now rendered as PNG to avoid JPEG artifacts
-   Public api now has a projects field

## 0.8.9 (Aug 19, 2019)

#### :bug: Bug Fix

-   run.summary updates work in jupyter before log is called
-   don't require numpy to be installed
-   Setting nested keys in summary works
-   notebooks in nested directories are properly saved
-   Don't retry 404's / better error messaging from the server
-   Strip leading slashes when loading paths in the public api

#### :nail_care: Enhancement

-   Small files are batch uploaded as gzipped tarballs
-   TensorBoardX gifs are logged to wandb

## 0.8.8 (Aug 13, 2019)

#### :bug: Bug Fix

-   wandb.init properly handles network failures on startup
-   Keras callback only logs examples if data_type or input_type is set
-   Fix edge case PyTorch model logging bug
-   Handle patching tensorboard multiple times in jupyter
-   Sweep picks up config.yaml from the run directory
-   Dataframes handle integer labels
-   Handle invalid JSON when querying jupyter servers

#### :nail_care: Enhancement

-   fastai uses a fixed seed for example logging
-   increased the max number of images for fastai callback
-   new wandb.Video tag for logging video
-   sync=False argument to wandb.log moves logging to a thread
-   New local sweep controller for custom search logic
-   Anonymous login support for easier onboarding
-   Calling wandb.init multiple times in jupyter doesn't error out

## 0.8.7 (Aug 7, 2019)

#### :bug: Bug Fix

-   keras callback no longer guesses input_type for 2D data
-   wandb.Image handles images with 1px height

#### :nail_care: Enhancement

-   wandb Public API now has `run.scan_history` to return all history rows
-   wandb.config prints helpful errors if used before calling init
-   wandb.summary prints helpful errors if used before calling init
-   filestream api points to new url on the backend

## 0.8.6 (July 31, 2019)

#### :bug: Bug Fix

-   fastai callback uses the default monitor instead of assuming val_loss
-   notebook introspections handles error cases and doesn't print stacktrace on failure
-   Don't print description warning when setting name
-   Fixed dataframe logging error with the keras callback
-   Fixed line offsets in logs when resuming runs
-   wandb.config casts non-builtins before writing to yaml
-   vendored backports.tempfile to address missing package on install

#### :nail_care: Enhancement

-   Added `api.sweep` to the python export api for querying sweeps
-   Added `WANDB_NOTEBOOK_NAME` for specifying the notebook name in cases we can't infer it
-   Added `WANDB_HOST` to override hostnames
-   Store if a run was run within jupyter
-   Client now supports stopping runs from the web ui
-   Handle floats passed as step to `wandb.log`
-   wandb.config has full unicode support
-   sync the main file to wandb if code saving is enabled and it's untracked by git
-   XGBoost callback: wandb.xgboost.wandb_callback()

## 0.8.5 (July 12, 2019)

#### :bug: Bug Fix

-   Fixed plotly charts with large numpy arrays not rendering
-   `wandb docker` works when nvidia is present
-   Better error when non string keys are sent to log
-   Relaxed pyyaml dependency to fix AMI installs
-   Magic works in jupyter notebooks.

#### :nail_care: Enhancement

-   New preview release of auto-dataframes for Keras
-   Added input_type and output_type to the Keras callback for simpler config
-   public api supports retrieving specific keys and custom xaxis

## 0.8.4 (July 8, 2019)

#### :bug: Bug Fix

-   WANDB_IGNORE_GLOBS is respected on the final scan of files
-   Unified run.id, run.name, and run.notes across all apis
-   Handle funky terminal sizes when setting up our psuedo tty
-   Fixed Jupyter notebook introspection logic
-   run.summary.update() persists changes to the server
-   tensorboard syncing is robust to invalid histograms and truncated files

#### :nail_care: Enhancement

-   preview release of magic, calling wandb.init(magic=True) should automatically track config and metrics when possible
-   cli now supports local installs of the backend
-   fastai callback supports logging example images

## 0.8.3 (June 26, 2019)

#### :bug: Bug Fix

-   image logging works in Windows
-   wandb sync handles tfevents with a single timestep
-   fix incorrect command in overview page for running runs
-   handle histograms with > 512 bins when streaming tensorboard
-   better error message when calling wandb sync on a file instead of a directory

#### :nail_care: Enhancement

-   new helper function for handling hyperparameters in sweeps `wandb.config.user_items()`
-   better mocking for improved testing

## 0.8.2 (June 20, 2019)

#### :bug: Bug Fix

-   entity is persisted on wandb.run when queried from the server
-   tmp files always use the temporary directory to avoid syncing
-   raise error if file shrinks while uploading
-   images log properly in windows
-   upgraded pyyaml requirement to address CVE
-   no longer store a history of rows to prevent memory leak

#### :nail_care: Enhancement

-   summary now supports new dataframe format
-   WANDB_SILENT environment variable writes all wandb messages to debug.log
-   Improved error messages for windows and tensorboard logging
-   output.log is uploaded at the end of each run
-   metadata, requirements, and patches are uploaded at the beginning of a run
-   when not running from a git repository, store the main python file
-   added WANDB_DISABLE_CODE to prevent diffing and code saving
-   when running in jupyter store the name of the notebook
-   auto-login support for colab
-   store url to colab notebook
-   store the version of this library in config
-   store sys.executable in metadata
-   fastai callback no longer requires path
-   wandb.init now accepts a notes argument
-   The cli replaced the message argument with notes and name

## 0.8.1 (May 23, 2019)

#### :bug: Bug Fix

-   wandb sync handles tensorboard embeddings
-   wandb sync correctly handles images in tensorboard
-   tf.keras correctly handles single input functional models
-   wandb.Api().runs returns an iterator that's reusable
-   WANDB_DIR within a hidden directory doesn't prevent syncing
-   run.files() iterates over all files
-   pytorch recurssion too deep error

#### :nail_care: Enhancement

-   wandb sync accepts an --ignore argument with globs to skip files
-   run.summary now has an items() method for iterating over all keys

## 0.8.0 (May 17, 2019)

#### :bug: Bug Fix

-   Better error messages on access denied
-   Better error messages when optional packages aren't installed
-   Urls printed to the termial are url-escaped
-   Namespaced tensorboard events work with histograms
-   Public API now retries on failures and re-uses connection pool
-   Catch git errors when remotes aren't pushed to origin
-   Moved keras graph collection to on_train_begin to handle unbuilt models
-   Handle more cases of not being able to save weights
-   Updates to summary after resuming are persisted
-   PyTorch histc logging fixed in 0.4.1
-   Fixed `wandb sync` tensorboard import

#### :nail_care: Enhancement

-   wandb.init(tensorboard=True) works with Tensorflow 2 and Eager Execution
-   wandb.init(tensorboard=True) now works with tb-nightly and PyTorch
-   Automatically log examples with tf.keras by adding missing validation_data
-   Socket only binds to localhost for improved security and prevents firewall warnings in OSX
-   Added user object to public api for getting the source user
-   Added run.display_name to the public api
-   Show display name in console output
-   Added --tags, --job_group, and --job_type to `wandb run`
-   Added environment variable for minimum time to run before considering crashed
-   Added flake8 tests to CI, thanks @cclauss!

## 0.7.3 (April 15, 2019)

#### :bug: Bug Fix

-   wandb-docker-run accepts image digests
-   keras callback works in tensorflow2-alpha0
-   keras model graph now puts input layer first

#### :nail_care: Enhancement

-   PyTorch log frequency added for gradients and weights
-   PyTorch logging performance enhancements
-   wandb.init now accepts a name parameter for naming runs
-   wandb.run.name reflects custom display names
-   Improvements to nested summary values
-   Deprecated wandb.Table.add_row in favor of wandb.Table.add_data
-   Initial support for a fast.ai callback thanks to @borisdayma!

## 0.7.2 (March 19, 2019)

#### :bug: Bug Fix

-   run.get_url resolves the default entity if one wasn't specified
-   wandb restore accepts run paths with only slashes
-   Fixed PyYaml deprecation warnings
-   Added entrypoint shell script to manifest
-   Strip newlines from cuda version

## 0.7.1 (March 14, 2019)

#### :bug: Bug Fix

-   handle case insensitive docker credentials
-   fix app_url for private cloud login flow
-   don't retry 404's when starting sweep agents

## 0.7.0 (February 28, 2019)

#### :bug: Bug Fix

-   ensure DNS lookup failures can't prevent startup
-   centralized debug logging
-   wandb agent waits longer to send a SIGKILL after sending SIGINT

#### :nail_care: Enhancement

-   support for logging docker images with the WANDB_DOCKER env var
-   WANDB_DOCKER automatically set when run in kubernetes
-   new wandb-docker-run command to automatically set env vars and mount code
-   wandb.restore supports launching docker for runs that ran with it
-   python packages are now recorded and saved in a requirements.txt file
-   cpu_count, gpu_count, gpu, os, and python version stored in wandb-metadata.json
-   the export api now supports docker-like paths, i.e. username/project:run_id
-   better first time user messages and login info

## 0.6.35 (January 29, 2019)

#### :bug: Bug Fix

-   Improve error reporting for sweeps

## 0.6.34 (January 23, 2019)

#### :bug: Bug Fix

-   fixed Jupyter logging, don't change logger level
-   fixed resuming in Jupyter

#### :nail_care: Enhancement

-   wandb.init now degrades gracefully if a user hasn't logged in to wandb
-   added a **force** flag to wandb.init to require a machine to be logged in
-   Tensorboard and TensorboardX logging is now automatically instrumented when enabled
-   added a **tensorboard** to wandb.init which patches tensorboard for logging
-   wandb.save handles now accepts a base path to files in sub directories
-   wandb.tensorflow and wandb.tensorboard can now be accessed without directly importing
-   `wandb sync` will now traverse a wandb run directory and sync all runs

## 0.6.33 (January 22, 2019)

#### :bug: Bug Fix

-   Fixed race where wandb process could hang at the end of a run

## 0.6.32 (December 22, 2018)

#### :bug: Bug Fix

-   Fix resuming in Jupyter on kernel restart
-   wandb.save ensures files are pushed regardless of growth

#### :nail_care: Enhancement

-   Added replace=True keyword to init for auto-resuming
-   New run.resumed property that can be used to detect if we're resuming
-   New run.step property to use for setting an initial epoch on resuming
-   Made Keras callback save the best model as it improves

## 0.6.31 (December 20, 2018)

#### :bug: Bug Fix

-   Really don't require numpy
-   Better error message if wandb.log is called before wandb.init
-   Prevent calling wandb.watch multiple times
-   Handle datetime attributes in logs / plotly

#### :nail_care: Enhancement

-   Add environment to sweeps
-   Enable tagging in the public API and in wandb.init
-   New media type wandb.Html for logging arbitrary html
-   Add Public api.create_run method for custom integrations
-   Added glob support to wandb.save, files save as they're written to
-   Added wandb.restore for pulling files on resume

## 0.6.30 (December 6, 2018)

#### :bug: Bug Fix

-   Added a timeout for generating diffs on large repos
-   Fixed edge case where file syncing could hang
-   Ensure all file changes are captured before exit
-   Handle cases of sys.exit where code isn't passed
-   Don't require numpy

#### :nail_care: Enhancement

-   New `wandb sync` command that pushes a local directory to the cloud
-   Support for syncing tfevents file during training
-   Detect when running as TFJob and auto group
-   New Kubeflow module with initial helpers for pipelines

## 0.6.29 (November 26, 2018)

#### :bug: Bug Fix

-   Fixed history / summary bug

## 0.6.28 (November 24, 2018)

#### :nail_care: Enhancement

-   Initial support for AWS SageMaker
-   `hook_torch` renamed to `watch` with a deprecation warning
-   Projects are automatically created if they don't exist
-   Additional GPU memory_allocated metric added
-   Keras Graph stores edges

#### :bug: Bug Fix

-   PyTorch graph parsing is more robust
-   Fixed PyTorch 0.3 support
-   File download API supports WANDB_API_KEY authentication

## 0.6.27 (November 13, 2018)

#### :nail_care: Enhancement

-   Sweeps work with new backend (early release).
-   Summary tracks all history metrics unless they're overridden by directly writing
    to summary.
-   Files support in data API.

#### :bug: Bug Fix

-   Show ongoing media file uploads in final upload progress.

## 0.6.26 (November 9, 2018)

#### :nail_care: Enhancement

-   wandb.Audio supports duration

#### :bug: Bug Fix

-   Pass username header in filestream API

## 0.6.25 (November 8, 2018)

#### :nail_care: Enhancement

-   New wandb.Audio data type.
-   New step keyword argument when logging metrics
-   Ability to specify run group and job type when calling wandb.init() or via
    environment variables. This enables automatic grouping of distributed training runs
    in the UI
-   Ability to override username when using a service account API key

#### :bug: Bug Fix

-   Handle non-tty environments in Python2
-   Handle non-existing git binary
-   Fix issue where sometimes the same image was logged twice during a Keras step

## 0.6.23 (October 19, 2018)

#### :nail_care: Enhancement

-   PyTorch
    -   Added a new `wandb.hook_torch` method which records the graph and logs gradients & parameters of pytorch models
    -   `wandb.Image` detects pytorch tensors and uses **torchvision.utils.make_grid** to render the image.

#### :bug: Bug Fix

-   `wandb restore` handles the case of not being run from within a git repo.

## 0.6.22 (October 18, 2018)

#### :bug: Bug Fix

-   We now open stdout and stderr in raw mode in Python 2 ensuring tools like bpdb work.

## 0.6.21 (October 12, 2018)

#### :nail_care: Enhancement

-   Catastrophic errors are now reported to Sentry unless WANDB_ERROR_REPORTING is set to false
-   Improved error handling and messaging on startup

## 0.6.20 (October 5, 2018)

#### :bug: Bug Fix

-   The first image when calling wandb.log was not being written, now it is
-   `wandb.log` and `run.summary` now remove whitespace from keys

## 0.6.19 (October 5, 2018)

#### :bug: Bug Fix

-   Vendored prompt_toolkit < 1.0.15 because the latest ipython is pinned > 2.0
-   Lazy load wandb.h5 only if `summary` is accessed to improve Data API performance

#### :nail_care: Enhancement

-   Jupyter
    -   Deprecated `wandb.monitor` in favor of automatically starting system metrics after the first wandb.log call
    -   Added new **%%wandb** jupyter magic method to display live results
    -   Removed jupyter description iframe
-   The Data API now supports `per_page` and `order` options to the `api.runs` method
-   Initial support for wandb.Table logging
-   Initial support for matplotlib logging<|MERGE_RESOLUTION|>--- conflicted
+++ resolved
@@ -1,19 +1,16 @@
-<<<<<<< HEAD
 ## 0.12.xx (TBD)
 
 #### :nail_care: Enhancement
-* Add boolean flag arg macro by @hugo.ponte in https://github.com/wandb/client/pull/3489
 * Add support for nested configs by @hugo.ponte in https://github.com/wandb/client/pull/3530
 
 #### :bug: Bug Fix
-=======
+
 ## 0.12.15 (April 21, 2022)
 
 #### :nail_care: Enhancement
 * Optimize wandb.Image logging when linked to an artifact by @tssweeney in https://github.com/wandb/client/pull/3418
 
 **Full Changelog**: https://github.com/wandb/client/compare/v0.12.14...v0.12.15
->>>>>>> 8d8960c7
 
 ## 0.12.14 (April 8, 2022)
 
